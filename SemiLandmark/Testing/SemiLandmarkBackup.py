
import os
import unittest
import vtk, qt, ctk, slicer
from slicer.ScriptedLoadableModule import *
import logging
import fnmatch
import  numpy as np

#
# SemiLandmark
#

class SemiLandmark(ScriptedLoadableModule):
  """Uses ScriptedLoadableModule base class, available at:
    https://github.com/Slicer/Slicer/blob/master/Base/Python/slicer/ScriptedLoadableModule.py
    """

  def __init__(self, parent):
    ScriptedLoadableModule.__init__(self, parent)
    self.parent.title = "SemiLandmark" # TODO make this more human readable by adding spaces
    self.parent.categories = ["SlicerMorph"]
    self.parent.dependencies = []
    self.parent.contributors = ["Sara Rolfe (UW), Murat Maga (UW)"] # replace with "Firstname Lastname (Organization)"
    self.parent.helpText = """
      This module takes a data set of landmark files and subject meshes and places semi-landmarks.
      """
    self.parent.helpText += self.getDefaultModuleDocumentationLink()
    self.parent.acknowledgementText = """
      This module was developed by Sara Rolfe and Murat Maga, through a NSF ABI Development grant, "An Integrated Platform for Retrieval, Visualization and Analysis of
      3D Morphology From Digital Biological Collections" (Award Numbers: 1759883 (Murat Maga), 1759637 (Adam Summers), 1759839 (Douglas Boyer)).
      https://nsf.gov/awardsearch/showAward?AWD_ID=1759883&HistoricalAwards=false
      """ # replace with organization, grant and thanks.

#
# SemiLandmarkWidget
#

class SemiLandmarkWidget(ScriptedLoadableModuleWidget):
  """Uses ScriptedLoadableModuleWidget base class, available at:
    https://github.com/Slicer/Slicer/blob/master/Base/Python/slicer/ScriptedLoadableModule.py
    """

  def setup(self):
    ScriptedLoadableModuleWidget.setup(self)

    # Instantiate and connect widgets ...

    #
    # Parameters Area
    #
    parametersCollapsibleButton = ctk.ctkCollapsibleButton()
    parametersCollapsibleButton.text = "Parameters"
    self.layout.addWidget(parametersCollapsibleButton)

    # Layout within the dummy collapsible button
    parametersFormLayout = qt.QFormLayout(parametersCollapsibleButton)

    #
    # input landmark directory selector
    #
    self.inputLandmarkDirectory = ctk.ctkDirectoryButton()
    self.inputLandmarkDirectory.directory = qt.QDir.homePath()
    parametersFormLayout.addRow("Landmark Directory:", self.inputLandmarkDirectory)
    self.inputLandmarkDirectory.setToolTip( "Select directory containing landmark files" )

    #
    # input landmark numbers for grid
    #
    gridPointsLayout= qt.QGridLayout()
    self.landmarkGridPoint1 = ctk.ctkDoubleSpinBox()
    self.landmarkGridPoint1.minimum = 0
    self.landmarkGridPoint1.singleStep = 1
    self.landmarkGridPoint1.setDecimals(0)
    self.landmarkGridPoint1.setToolTip("Input the landmark numbers to create grid")

    self.landmarkGridPoint2 = ctk.ctkDoubleSpinBox()
    self.landmarkGridPoint2.minimum = 0
    self.landmarkGridPoint2.singleStep = 1
    self.landmarkGridPoint2.setDecimals(0)
    self.landmarkGridPoint2.setToolTip("Input the landmark numbers to create grid")

    self.landmarkGridPoint3 = ctk.ctkDoubleSpinBox()
    self.landmarkGridPoint3.minimum = 0
    self.landmarkGridPoint3.singleStep = 1
    self.landmarkGridPoint3.setDecimals(0)
    self.landmarkGridPoint3.setToolTip("Input the landmark numbers to create grid")

    self.landmarkGridPoint4 = ctk.ctkDoubleSpinBox()
    self.landmarkGridPoint4.minimum = 0
    self.landmarkGridPoint4.singleStep = 1
    self.landmarkGridPoint4.setDecimals(0)
    self.landmarkGridPoint4.setToolTip("Input the landmark numbers to create grid")

    gridPointsLayout.addWidget(self.landmarkGridPoint1,1,2)
    gridPointsLayout.addWidget(self.landmarkGridPoint2,1,3)
    gridPointsLayout.addWidget(self.landmarkGridPoint3,1,4)
    gridPointsLayout.addWidget(self.landmarkGridPoint4,1,5)

    parametersFormLayout.addRow("Semi-landmark grid points:", gridPointsLayout)

    #
    # input mesh directory selector
    #
    self.inputMeshDirectory = ctk.ctkDirectoryButton()
    self.inputMeshDirectory.directory = qt.QDir.homePath()
    parametersFormLayout.addRow("Mesh Directory:", self.inputMeshDirectory)
    self.inputMeshDirectory.setToolTip( "Select directory containing mesh files" )

    #
    # output directory selector
    #
    self.outputDirectory = ctk.ctkDirectoryButton()
    self.outputDirectory.directory = qt.QDir.homePath()
    parametersFormLayout.addRow("Output Directory:", self.outputDirectory)
    self.inputMeshDirectory.setToolTip( "Select directory for output semi-landmark files" )

    #
    # check box to trigger taking screen shots for later use in tutorials
    #
    self.enableScreenshotsFlagCheckBox = qt.QCheckBox()
    self.enableScreenshotsFlagCheckBox.checked = 0
    self.enableScreenshotsFlagCheckBox.setToolTip("If checked, take screen shots for tutorials. Use Save Data to write them to disk.")
    parametersFormLayout.addRow("Enable Screenshots", self.enableScreenshotsFlagCheckBox)

    #
    # Apply Button
    #
    self.applyButton = qt.QPushButton("Apply")
    self.applyButton.toolTip = "Run the conversion."
    self.applyButton.enabled = True
    parametersFormLayout.addRow(self.applyButton)

    # connections
    self.applyButton.connect('clicked(bool)', self.onApplyButton)

    # Add vertical spacer
    self.layout.addStretch(1)

  def cleanup(self):
    pass


  def onApplyButton(self):
    logic = SemiLandmarkLogic()
    enableScreenshotsFlag = self.enableScreenshotsFlagCheckBox.checked
    gridLandmarks = [self.landmarkGridPoint1.value, self.landmarkGridPoint2.value, self.landmarkGridPoint3.value, self.landmarkGridPoint4.value]
    logic.run(self.inputLandmarkDirectory.directory, self.inputMeshDirectory.directory, gridLandmarks, self.outputDirectory.directory)

#
# SemiLandmarkLogic
#

class SemiLandmarkLogic(ScriptedLoadableModuleLogic):
  """This class should implement all the actual
    computation done by your module.  The interface
    should be such that other python code can import
    this class and make use of the functionality without
    requiring an instance of the Widget.
    Uses ScriptedLoadableModuleLogic base class, available at:
    https://github.com/Slicer/Slicer/blob/master/Base/Python/slicer/ScriptedLoadableModule.py
    """
  def run(self, landmarkDirectory, meshDirectory, gridLandmarks, outputDirectory):
    #read all landmarks
    #landmarks = self.getLandmarks(landmarkDirectory)
    #print("landmark file shape: ", landmarks.shape)
    #[landmarkNumber,dim,subjectNumber] = landmarks.shape
    #get grid points
    #newGridPoints = self.getGridPoints(landmarks, gridLandmarks)
    #reflect gridPoints onto each surface
    #meshList = self.getAllSubjectMeshes(meshDirectory)
    #for i in range(subjectNumber):
      #mesh = self.readMesh(meshList(i))
      #stickToSurface(newGridPoints(:,:,i), mesh)
    # save semi-landmarks
    #self.saveSemiLandmarks(newGridPoints, outputDirectory)

    #Read data
    S=slicer.util.getNode("gor_skull")
    L=slicer.util.getNode("Gorilla_template_LM1")
    surfacePolydata = S.GetPolyData()

    # Set up point locator for later
    pointLocator = vtk.vtkPointLocator()
    pointLocator.SetDataSet(surfacePolydata)
    pointLocator.BuildLocator()
    #set up locater for intersection with normal vector rays
    obbTree = vtk.vtkOBBTree()
    obbTree.SetDataSet(surfacePolydata)
    obbTree.BuildLocator()

    #Set up fiducial grid
    print("Set up grid")
    fiducialPoints=vtk.vtkPoints()
    point=[0,0,0]
    for pt in range(L.GetNumberOfControlPoints()):
      L.GetMarkupPoint(pt,0,point)
      fiducialPoints.InsertNextPoint(point)

    fiducialPolydata = vtk.vtkPolyData()
    fiducialPolydata.SetPoints(fiducialPoints)
    delaunayFilter = vtk.vtkDelaunay2D()
    delaunayFilter.SetInputData(fiducialPolydata)
    delaunayFilter.Update()
    fiducialMesh=delaunayFilter.GetOutput()
    fiducialMeshModel=slicer.mrmlScene.AddNewNodeByClass("vtkMRMLModelNode","fiducialMesh")
    fiducialMeshModel.SetAndObservePolyData(fiducialMesh)

    #Set up triangle grid for projection
    gridPoints = vtk.vtkPoints()
    sampleRate=3

    for row in range(sampleRate):
      for col in range(sampleRate):
        if (row+col)<sampleRate:
          gridPoints.InsertNextPoint(row,col,0)

    gridPolydata=vtk.vtkPolyData()
    gridPolydata.SetPoints(gridPoints)

    #Set up source and target for triangle transform
    sourcePoints = vtk.vtkPoints()
    targetPoints = vtk.vtkPoints()

    sourcePoints.InsertNextPoint(gridPoints.GetPoint(0))
    sourcePoints.InsertNextPoint(gridPoints.GetPoint(sampleRate-1))
    sourcePoints.InsertNextPoint(gridPoints.GetPoint(gridPoints.GetNumberOfPoints()-1))

    #set up transform
    transform = vtk.vtkThinPlateSplineTransform()
    transform.SetSourceLandmarks( sourcePoints )
    transform.SetBasisToR()
    transformNode=slicer.mrmlScene.AddNewNodeByClass("vtkMRMLTransformNode","TPS")
    transformNode.SetAndObserveTransformToParent(transform)

    #Iterate through each triangle in fiducial mesh and project sampled triangle
    idList=vtk.vtkIdList()
    triangleArray = fiducialMesh.GetPolys()
    triangleArray.InitTraversal()

    #define new landmark sets
    semilandmarkPoints=slicer.mrmlScene.AddNewNodeByClass("vtkMRMLMarkupsFiducialNode", "semiLM")
    gridPoints=slicer.mrmlScene.AddNewNodeByClass("vtkMRMLMarkupsFiducialNode", "grid")

    print("Iterate through cells")
    #iterate through each triangle cell in the landmark mesh
    for triangle in range(4): #(triangleArray.GetNumberOfCells()):
      print("Semilandmark n: ", semilandmarkPoints.GetNumberOfFiducials())
      print("Triangle: ", triangle)
      triangleArray.GetNextCell(idList)
      print(idList)
      targetPoints.Reset()
      for verticeIndex in range(3):
        verticeID=idList.GetId(verticeIndex)
        verticeLocation=fiducialMesh.GetPoint(verticeID)
        targetPoints.InsertNextPoint(verticeLocation)
        print("Adding target point: ", verticeLocation)

      transform.SetTargetLandmarks( targetPoints )
      model=slicer.mrmlScene.AddNewNodeByClass("vtkMRMLModelNode", "mesh_resampled")
      model.SetAndObservePolyData(gridPolydata)
      model.SetAndObserveTransformNodeID(transformNode.GetID())
      slicer.vtkSlicerTransformLogic().hardenTransform(model)
      transformedPolydata = model.GetPolyData()

      # #get surface normal from each landmark point
      rayDirection=[0,0,0]
      normalArray = surfacePolydata.GetPointData().GetArray("Normals")

      # #calculate average normal from cell landmarks
      for verticeIndex in range(3):
        verticeLocation = targetPoints.GetPoint(verticeIndex)
        closestPointId = pointLocator.FindClosestPoint(verticeLocation)
        tempNormal = normalArray.GetTuple(closestPointId)
        print("Normal: ", tempNormal)
        rayDirection[0] += tempNormal[0]
        rayDirection[1] += tempNormal[1]
        rayDirection[2] += tempNormal[2]

      for dim in range(len(rayDirection)):
        rayDirection[dim]=rayDirection[dim]/3

      #get a sample distance for quality control
      m1 = model.GetPolyData().GetPoint(0)
      m2 = model.GetPolyData().GetPoint(1)
      #sampleDistance = 3*abs( (m1[0] - m2[0])+(m1[1] - m2[1])+ (m1[2] - m2[2]))
      sampleDistance = fiducialMesh.GetLength()/10
      print("Sample distance: ", sampleDistance)

      # iterate through each point in the resampled triangle
      for index in range(model.GetPolyData().GetNumberOfPoints()):
        print("Point: ", index)
        modelPoint=model.GetPolyData().GetPoint(index)
        gridPoints.AddFiducialFromArray(modelPoint)
        rayEndPoint=[0,0,0]
        for dim in range(len(rayEndPoint)):
          rayEndPoint[dim] = modelPoint[dim] + rayDirection[dim]* 1000
        intersectionIds=vtk.vtkIdList()
        intersectionPoints=vtk.vtkPoints()
        obbTree.IntersectWithLine(modelPoint,rayEndPoint,intersectionPoints,intersectionIds)
        #print("Intersections: ", intersectionIds.GetNumberOfIds())
        #if there are intersections, update the point to most external one.
        if intersectionPoints.GetNumberOfPoints()>0:
          exteriorPoint = intersectionPoints.GetPoint(intersectionPoints.GetNumberOfPoints()-1)
          projectionDistance=abs( (exteriorPoint[0] - modelPoint[0])+(exteriorPoint[1] - modelPoint[1])+ (exteriorPoint[2] - modelPoint[2]))
          semilandmarkPoints.AddFiducialFromArray(exteriorPoint)
        #if there are no intersections, reverse the normal vector
        else:
          for dim in range(len(rayEndPoint)):
            rayEndPoint[dim] = modelPoint[dim] + rayDirection[dim]* -1000
          obbTree.IntersectWithLine(modelPoint,rayEndPoint,intersectionPoints,intersectionIds)
          if intersectionPoints.GetNumberOfPoints()>0:
            exteriorPoint = intersectionPoints.GetPoint(0)
            projectionDistance=abs( (exteriorPoint[0] - modelPoint[0])+(exteriorPoint[1] - modelPoint[1])+ (exteriorPoint[2] - modelPoint[2]))
            if projectionDistance < sampleDistance:
              semilandmarkPoints.AddFiducialFromArray(exteriorPoint)
            else:
              print("projectionDistance distance: ", projectionDistance)
              closestPointId = pointLocator.FindClosestPoint(modelPoint)
              rayOrigin = surfacePolydata.GetPoint(closestPointId)
              semilandmarkPoints.AddFiducialFromArray(rayOrigin)

          #if none in reverse direction, use closest mesh point
          else:
            closestPointId = pointLocator.FindClosestPoint(modelPoint)
            rayOrigin = surfacePolydata.GetPoint(closestPointId)
            semilandmarkPoints.AddFiducialFromArray(rayOrigin)
      #remove temporary model node
      #slicer.mrmlScene.RemoveNode(model)

    slicer.mrmlScene.RemoveNode(transformNode)
    return True

  def getLandmarks(self, landmarkDirectory):
    files_to_open=[]
    for path, dir, files in os.walk(landmarkDirectory):
      for filename in files:
        if fnmatch.fnmatch(filename,"*.fcsv"):
          files_to_open.append(filename)

    tmp = self.readLandmarkFile(os.path.join(landmarkDirectory, files_to_open[0]))    #check size of landmark data array

    [i,j]=tmp.shape
    landmarkArray=np.zeros(shape=(i,j,len(files_to_open)))  # initialize landmark array

    for i in range(len(files_to_open)):
      tmp = self.readLandmarkFile(os.path.join(landmarkDirectory, files_to_open[i]))
      landmarkArray[:,:,i]=tmp
    return landmarkArray

  def readLandmarkFile(self, landmarkFilename):
    datafile=open(landmarkFilename,'r')
    data=[]
    for row in datafile:
      if not fnmatch.fnmatch(row[0],"#*"):  #if not a commented line
        data.append(row.strip().split(','))
    dataArray=np.zeros(shape=(len(data),3))
    j=0
    sorter=[]
    for i in data:
      tmp=np.array(i)[1:4]
      dataArray[j,0:3]=tmp
      x=np.array(i).shape
      j=j+1
    slicer.app.processEvents()
    return dataArray

  def getGridPoints(self, landmarkArray, gridLandmarkNumbers):
    gridArray=[]
    return gridArray

  def takeScreenshot(self,name,description,type=-1):
    # show the message even if not taking a screen shot
    slicer.util.delayDisplay('Take screenshot: '+description+'.\nResult is available in the Annotations module.', 3000)

    lm = slicer.app.layoutManager()
    # switch on the type to get the requested window
    widget = 0
    if type == slicer.qMRMLScreenShotDialog.FullLayout:
      # full layout
      widget = lm.viewport()
    elif type == slicer.qMRMLScreenShotDialog.ThreeD:
      # just the 3D window
      widget = lm.threeDWidget(0).threeDView()
    elif type == slicer.qMRMLScreenShotDialog.Red:
      # red slice window
      widget = lm.sliceWidget("Red")
    elif type == slicer.qMRMLScreenShotDialog.Yellow:
      # yellow slice window
      widget = lm.sliceWidget("Yellow")
    elif type == slicer.qMRMLScreenShotDialog.Green:
      # green slice window
      widget = lm.sliceWidget("Green")
    else:
      # default to using the full window
      widget = slicer.util.mainWindow()
      # reset the type so that the node is set correctly
      type = slicer.qMRMLScreenShotDialog.FullLayout

    # grab and convert to vtk image data
    qimage = ctk.ctkWidgetsUtils.grabWidget(widget)
    imageData = vtk.vtkImageData()
    slicer.qMRMLUtils().qImageToVtkImageData(qimage,imageData)

    annotationLogic = slicer.modules.annotations.logic()
    annotationLogic.CreateSnapShot(name, description, type, 1, imageData)


class SemiLandmarkTest(ScriptedLoadableModuleTest):
  """
    This is the test case for your scripted module.
    Uses ScriptedLoadableModuleTest base class, available at:
    https://github.com/Slicer/Slicer/blob/master/Base/Python/slicer/ScriptedLoadableModule.py
    """

  def setUp(self):
    """ Do whatever is needed to reset the state - typically a scene clear will be enough.
      """
    slicer.mrmlScene.Clear(0)

  def runTest(self):
    """Run as few or as many tests as needed here.
      """
    self.setUp()
    self.test_SemiLandmark1()

  def test_SemiLandmark1(self):
    """ Ideally you should have several levels of tests.  At the lowest level
      tests should exercise the functionality of the logic with different inputs
      (both valid and invalid).  At higher levels your tests should emulate the
      way the user would interact with your code and confirm that it still works
      the way you intended.
      One of the most important features of the tests is that it should alert other
      developers when their changes will have an impact on the behavior of your
      module.  For example, if a developer removes a feature that you depend on,
      your test should break so they know that the feature is needed.
      """
<<<<<<< HEAD
=======

>>>>>>> 3af619a6
    self.delayDisplay("Starting the test")
    #
    # first, get some data
    #
    import SampleData
    SampleData.downloadFromURL(
      nodeNames='FA',
      fileNames='FA.nrrd',
      uris='http://slicer.kitware.com/midas3/download?items=5767',
      checksums='SHA256:12d17fba4f2e1f1a843f0757366f28c3f3e1a8bb38836f0de2a32bb1cd476560')
    self.delayDisplay('Finished with download and loading')

    volumeNode = slicer.util.getNode(pattern="FA")
    logic = SemiLandmarkLogic()
    self.assertIsNotNone( logic.hasImageData(volumeNode) )
    self.delayDisplay('Test passed!')<|MERGE_RESOLUTION|>--- conflicted
+++ resolved
@@ -435,10 +435,6 @@
       module.  For example, if a developer removes a feature that you depend on,
       your test should break so they know that the feature is needed.
       """
-<<<<<<< HEAD
-=======
-
->>>>>>> 3af619a6
     self.delayDisplay("Starting the test")
     #
     # first, get some data
