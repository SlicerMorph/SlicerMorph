--- conflicted
+++ resolved
@@ -1047,13 +1047,7 @@
         self.extension =  secondExtension + self.extension
       self.files=[]
       for path in self.inputFilePaths:
-<<<<<<< HEAD
-        basename =  os.path.basename(path).rpartition('.')[0]
-        if self.extension == '.mrk.json':
-          basename, secondExtension = os.path.splitext(basename)
-=======
         basename =  os.path.basename(path).partition('.')[0]
->>>>>>> 587f4099
         self.files.append(basename)
 
   def onSelectOutputDirectory(self):
@@ -1183,10 +1177,7 @@
 
     #Setup for scatter plots
     shape = self.LM.lm.shape
-<<<<<<< HEAD
     self.LM.calcEigen()
-=======
->>>>>>> 587f4099
     self.scatterDataAll= np.zeros(shape=(shape[2],self.pcNumber))
     for i in range(self.pcNumber):
       data=gpa_lib.plotTanProj(self.LM.lm,self.LM.sortedEig,i,1)
