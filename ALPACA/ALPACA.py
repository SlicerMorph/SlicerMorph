##BASE PYTHON
import os
import unittest
import logging
import vtk, qt, ctk, slicer
from slicer.ScriptedLoadableModule import *
from slicer.util import VTKObservationMixin
import glob
import copy
import multiprocessing
import vtk.util.numpy_support as vtk_np
import numpy as np
<<<<<<< HEAD
=======

## OTHER UTILS
import Support
#import Support.DBALib as DECA_Lib

>>>>>>> 02a38d07
#
# ALPACA
#

class ALPACA(ScriptedLoadableModule):
  """Uses ScriptedLoadableModule base class, available at:
    https://github.com/Slicer/Slicer/blob/master/Base/Python/slicer/ScriptedLoadableModule.py
    """
  
  def __init__(self, parent):
    ScriptedLoadableModule.__init__(self, parent)
    self.parent.title = "ALPACA" # TODO make this more human readable by adding spaces
    self.parent.categories = ["SlicerMorph.SlicerMorph Labs"]
    self.parent.dependencies = []
    self.parent.contributors = ["Arthur Porto, Sara Rolfe (UW), Murat Maga (UW)"] # replace with "Firstname Lastname (Organization)"
    self.parent.helpText = """
      This module automatically transfers landmarks on a reference 3D model (mesh) to a target 3D model using dense correspondence and deformable registration. First optimize the parameters in single alignment analysis, then use them in batch mode to apply to all 3D models
      """
    self.parent.helpText += self.getDefaultModuleDocumentationLink()
    self.parent.acknowledgementText = """
      This module was developed by Arthur Porto, Sara Rolfe, and Murat Maga, through a NSF ABI Development grant, "An Integrated Platform for Retrieval, Visualization and Analysis of
      3D Morphology From Digital Biological Collections" (Award Numbers: 1759883 (Murat Maga), 1759637 (Adam Summers), 1759839 (Douglas Boyer)).
      https://nsf.gov/awardsearch/showAward?AWD_ID=1759883&HistoricalAwards=false
      """ # replace with organization, grant and thanks.      

#
# ALPACAWidget
#

class ALPACAWidget(ScriptedLoadableModuleWidget):
  """Uses ScriptedLoadableModuleWidget base class, available at:
    https://github.com/Slicer/Slicer/blob/master/Base/Python/slicer/ScriptedLoadableModule.py
    """

  def __init__(self, parent=None):
    ScriptedLoadableModuleWidget.__init__(self, parent)
    try:
      import open3d as o3d
      print('o3d installed')
    except ModuleNotFoundError as e:
      if slicer.util.confirmOkCancelDisplay("ALPACA requires the open3d library. Installation may take a few minutes"):
        slicer.util.pip_install('notebook==6.0.3')
        slicer.util.pip_install('open3d==0.9.0')
        import open3d as o3d
    try:
      from pycpd import DeformableRegistration
      print('pycpd installed')
    except ModuleNotFoundError as e:
      slicer.util.pip_install('pycpd')
      print('trying to install pycpd')
      from pycpd import DeformableRegistration
    
  def onSelect(self):
    self.applyButton.enabled = bool (self.meshDirectory.currentPath and self.landmarkDirectory.currentPath and 
      self.sourceModelSelector.currentNode() and self.baseLMSelector.currentNode() and self.baseSLMSelect.currentNode() 
      and self.outputDirectory.currentPath)
          
  def setup(self):
    ScriptedLoadableModuleWidget.setup(self)
    
    # Set up tabs to split workflow
    tabsWidget = qt.QTabWidget()
    alignSingleTab = qt.QWidget()
    alignSingleTabLayout = qt.QFormLayout(alignSingleTab)
    alignMultiTab = qt.QWidget()
    alignMultiTabLayout = qt.QFormLayout(alignMultiTab)


    tabsWidget.addTab(alignSingleTab, "Single Alignment")
    tabsWidget.addTab(alignMultiTab, "Batch processing")
    self.layout.addWidget(tabsWidget)
    
    # Layout within the tab
    alignSingleWidget=ctk.ctkCollapsibleButton()
    alignSingleWidgetLayout = qt.QFormLayout(alignSingleWidget)
    alignSingleWidget.text = "Align and subsample a source and target mesh "
    alignSingleTabLayout.addRow(alignSingleWidget)
  
    #
    # Select source mesh
    #
    self.sourceModelSelector = ctk.ctkPathLineEdit()
    self.sourceModelSelector.nameFilters=["*.ply"]
    alignSingleWidgetLayout.addRow("Source mesh: ", self.sourceModelSelector)
    
    #
    # Select source landmarks
    #
    self.sourceFiducialSelector = ctk.ctkPathLineEdit()
    self.sourceFiducialSelector.nameFilters=["*.fcsv"]
    alignSingleWidgetLayout.addRow("Source landmarks: ", self.sourceFiducialSelector)
    
    # Select target mesh
    #
    self.targetModelSelector = ctk.ctkPathLineEdit()
    self.targetModelSelector.nameFilters=["*.ply"]
    alignSingleWidgetLayout.addRow("Target mesh: ", self.targetModelSelector)
    
    #
    # set voxel size used for subsampling
    #
    self.voxelSize = ctk.ctkDoubleSpinBox()
    self.voxelSize.minimum = 0
    self.voxelSize.maximum = 100
    self.voxelSize.singleStep = .1
    self.voxelSize.setDecimals(2)
    self.voxelSize.value = 0.7
    self.voxelSize.setToolTip("Choose the voxel size( in mm) to be used to subsample the source and target meshes")
    alignSingleWidgetLayout.addRow("Select subsampling voxel size:", self.voxelSize)

    [self.normalSearchRadius, self.FPFHSearchRadius, self.distanceThreshold, self.maxRANSAC, self.maxRANSACValidation, 
    self.ICPDistanceThreshold, self.alpha, self.beta, self.CPDIterations, self.CPDTolerence] = self.addAdvancedMenu(alignSingleWidgetLayout)
    
    # Advanced tab connections
    self.normalSearchRadius.connect('valueChanged(double)', self.onChangeAdvanced)
    self.FPFHSearchRadius.connect('valueChanged(double)', self.onChangeAdvanced)
    self.distanceThreshold.connect('valueChanged(double)', self.onChangeAdvanced)
    self.maxRANSAC.connect('valueChanged(double)', self.onChangeAdvanced)
    self.maxRANSACValidation.connect('valueChanged(double)', self.onChangeAdvanced)
    self.ICPDistanceThreshold.connect('valueChanged(double)', self.onChangeAdvanced)
    self.alpha.connect('valueChanged(double)', self.onChangeAdvanced)
    self.beta.connect('valueChanged(double)', self.onChangeAdvanced)
    self.CPDIterations.connect('valueChanged(double)', self.onChangeAdvanced)
    self.CPDTolerence.connect('valueChanged(double)', self.onChangeAdvanced)
    
    #
    # Subsample Button
    #
    self.subsampleButton = qt.QPushButton("Run subsampling")
    self.subsampleButton.toolTip = "Run subsampling of the source and target"
    self.subsampleButton.enabled = False
    alignSingleWidgetLayout.addRow(self.subsampleButton)
    
    #
    # Subsample Information
    #
    self.subsampleInfo = qt.QPlainTextEdit()
    self.subsampleInfo.setPlaceholderText("Subsampling information")
    self.subsampleInfo.setReadOnly(True)
    alignSingleWidgetLayout.addRow(self.subsampleInfo)
    
    #
    # Align Button
    #
    self.alignButton = qt.QPushButton("Run rigid alignment")
    self.alignButton.toolTip = "Run rigid alignment of the source and target"
    self.alignButton.enabled = False
    alignSingleWidgetLayout.addRow(self.alignButton)
    
    #
    # Plot Aligned Mesh Button
    #
    self.displayMeshButton = qt.QPushButton("Display rigidly aligned meshes")
    self.displayMeshButton.toolTip = "Display rigid alignment of the source and target meshes"
    self.displayMeshButton.enabled = False
    alignSingleWidgetLayout.addRow(self.displayMeshButton)
    
    #
    # Coherent point drift registration
    #
    self.CPDRegistrationButton = qt.QPushButton("Run CPD non-rigid registration")
    self.CPDRegistrationButton.toolTip = "Coherent point drift registration between source and target meshes"
    self.CPDRegistrationButton.enabled = False
    alignSingleWidgetLayout.addRow(self.CPDRegistrationButton)
    
    #
    # DECA registration
    #
    #self.DECAButton = qt.QPushButton("Run DeCA non-rigid registration")
    #self.DECAButton.toolTip = "DeCA registration between source and target meshes"
    #self.DECAButton.enabled = False
    #alignSingleWidgetLayout.addRow(self.DECAButton)
    
    #
    # Coherent point drift registration
    #
    self.displayWarpedModelButton = qt.QPushButton("Show registered source model")
    self.displayWarpedModelButton.toolTip = "Show CPD warping applied to source model"
    self.displayWarpedModelButton.enabled = False
    alignSingleWidgetLayout.addRow(self.displayWarpedModelButton)
    
    # connections
    self.sourceModelSelector.connect('validInputChanged(bool)', self.onSelect)
    self.sourceFiducialSelector.connect('validInputChanged(bool)', self.onSelect)
    self.targetModelSelector.connect('validInputChanged(bool)', self.onSelect)
    self.voxelSize.connect('validInputChanged(bool)', self.onVoxelSizeChange)
    self.subsampleButton.connect('clicked(bool)', self.onSubsampleButton)
    self.alignButton.connect('clicked(bool)', self.onAlignButton)
    self.displayMeshButton.connect('clicked(bool)', self.onDisplayMeshButton)
    self.CPDRegistrationButton.connect('clicked(bool)', self.onCPDRegistration)
    #self.DECAButton.connect('clicked(bool)', self.onDECARegistration)
    self.displayWarpedModelButton.connect('clicked(bool)', self.onDisplayWarpedModel)
    
    # Layout within the multiprocessing tab
    alignMultiWidget=ctk.ctkCollapsibleButton()
    alignMultiWidgetLayout = qt.QFormLayout(alignMultiWidget)
    alignMultiWidget.text = "Transfer landmark points from a source mesh to a directory of target meshes "
    alignMultiTabLayout.addRow(alignMultiWidget)
  
    #
    # Select source mesh
    #
    self.sourceModelMultiSelector = ctk.ctkPathLineEdit()
    self.sourceModelMultiSelector.nameFilters=["*.ply"]
    self.sourceModelMultiSelector.toolTip = "Select the source mesh"
    alignMultiWidgetLayout.addRow("Source mesh: ", self.sourceModelMultiSelector)
    
    #
    # Select source landmark file
    #
    self.sourceFiducialMultiSelector = ctk.ctkPathLineEdit()
    self.sourceFiducialMultiSelector.nameFilters=["*.fcsv"]
    self.sourceFiducialMultiSelector.toolTip = "Select the source landmarks"
    alignMultiWidgetLayout.addRow("Source landmarks: ", self.sourceFiducialMultiSelector)
    
    # Select target mesh directory
    #
    self.targetModelMultiSelector = ctk.ctkPathLineEdit()
    self.targetModelMultiSelector.filters = ctk.ctkPathLineEdit.Dirs
    self.targetModelMultiSelector.toolTip = "Select the directory of meshes to be landmarked"
    alignMultiWidgetLayout.addRow("Target mesh directory: ", self.targetModelMultiSelector)
    
    # Select output landmark directory
    #
    self.landmarkOutputSelector = ctk.ctkPathLineEdit()
    self.landmarkOutputSelector.filters = ctk.ctkPathLineEdit.Dirs
    self.landmarkOutputSelector.toolTip = "Select the output directory where the landmarks will be saved"
    alignMultiWidgetLayout.addRow("Target output landmark directory: ", self.landmarkOutputSelector)
    
    #
    # set voxel size used for subsampling
    #
    self.voxelSizeMulti = ctk.ctkDoubleSpinBox()
    self.voxelSizeMulti.minimum = 0
    self.voxelSizeMulti.maximum = 100
    self.voxelSizeMulti.singleStep = .1
    self.voxelSizeMulti.setDecimals(2)
    self.voxelSizeMulti.value = 0.7
    self.voxelSizeMulti.setToolTip("Choose the voxel size( in mm) to be used to subsample the source and target meshes")
    alignMultiWidgetLayout.addRow("Select subsampling voxel size:", self.voxelSizeMulti)
    
    [self.normalSearchRadiusMulti, self.FPFHSearchRadiusMulti, self.distanceThresholdMulti, self.maxRANSACMulti, self.maxRANSACValidationMulti, 
    self.ICPDistanceThresholdMulti, self.alphaMulti, self.betaMulti, self.CPDIterationsMulti, self.CPDTolerenceMulti] = self.addAdvancedMenu(alignMultiWidgetLayout)
        
    #
    # Run landmarking Button
    #
    self.applyLandmarkMultiButton = qt.QPushButton("Run auto-landmarking")
    self.applyLandmarkMultiButton.toolTip = "Align the taget meshes with the source mesh and transfer landmarks."
    self.applyLandmarkMultiButton.enabled = False
    alignMultiWidgetLayout.addRow(self.applyLandmarkMultiButton)
    
    
    # connections
    self.sourceModelMultiSelector.connect('validInputChanged(bool)', self.onSelectMultiProcess)
    self.sourceFiducialMultiSelector.connect('validInputChanged(bool)', self.onSelectMultiProcess)
    self.targetModelMultiSelector.connect('validInputChanged(bool)', self.onSelectMultiProcess)
    self.landmarkOutputSelector.connect('validInputChanged(bool)', self.onSelectMultiProcess)
    self.applyLandmarkMultiButton.connect('clicked(bool)', self.onApplyLandmarkMulti)
    
    # Add vertical spacer
    self.layout.addStretch(1)
      
    # Advanced tab connections
    self.normalSearchRadiusMulti.connect('valueChanged(double)', self.updateParameterDictionary)
    self.FPFHSearchRadiusMulti.connect('valueChanged(double)', self.updateParameterDictionary)
    self.distanceThresholdMulti.connect('valueChanged(double)', self.updateParameterDictionary)
    self.maxRANSACMulti.connect('valueChanged(double)', self.updateParameterDictionary)
    self.maxRANSACValidationMulti.connect('valueChanged(double)', self.updateParameterDictionary)
    self.ICPDistanceThresholdMulti.connect('valueChanged(double)', self.updateParameterDictionary)
    self.alphaMulti.connect('valueChanged(double)', self.updateParameterDictionary)
    self.betaMulti.connect('valueChanged(double)', self.updateParameterDictionary)
    self.CPDIterationsMulti.connect('valueChanged(double)', self.updateParameterDictionary)
    self.CPDTolerenceMulti.connect('valueChanged(double)', self.updateParameterDictionary)
    
    # initialize the parameter dictionary from single run parameters
    self.parameterDictionary = {
      "normalSearchRadius" : self.normalSearchRadius.value,
      "FPFHSearchRadius" : self.FPFHSearchRadius.value,
      "distanceThreshold" : self.distanceThreshold.value,
      "maxRANSAC" : int(self.maxRANSAC.value),
      "maxRANSACValidation" : int(self.maxRANSACValidation.value),
      "ICPDistanceThreshold"  : self.ICPDistanceThreshold.value,
      "alpha" : self.alpha.value,
      "beta" : self.beta.value,
      "CPDIterations" : int(self.CPDIterations.value),
      "CPDTolerence" : self.CPDTolerence.value
      }
    # initialize the parameter dictionary from multi run parameters
    self.parameterDictionaryMulti = {
      "normalSearchRadius" : self.normalSearchRadiusMulti.value,
      "FPFHSearchRadius" : self.FPFHSearchRadiusMulti.value,
      "distanceThreshold" : self.distanceThresholdMulti.value,
      "maxRANSAC" : int(self.maxRANSACMulti.value),
      "maxRANSACValidation" : int(self.maxRANSACValidationMulti.value),
      "ICPDistanceThreshold"  : self.ICPDistanceThresholdMulti.value,
      "alpha" : self.alphaMulti.value,
      "beta" : self.betaMulti.value,
      "CPDIterations" : int(self.CPDIterationsMulti.value),
      "CPDTolerence" : self.CPDTolerenceMulti.value
      }
  
  def cleanup(self):
    pass
  
  def onSelect(self):
    self.subsampleButton.enabled = bool ( self.sourceModelSelector.currentPath and self.targetModelSelector.currentPath and self.sourceFiducialSelector.currentPath)
    if bool(self.sourceModelSelector.currentPath):
      self.sourceModelMultiSelector.currentPath = self.sourceModelSelector.currentPath
    if bool(self.sourceFiducialSelector.currentPath):
      self.sourceFiducialMultiSelector.currentPath = self.sourceFiducialSelector.currentPath
    if bool(self.targetModelSelector.currentPath):
      path = os.path.dirname(self.targetModelSelector.currentPath) 
      self.targetModelMultiSelector.currentPath = path

  def onVoxelSizeChange(self):
    self.voxelSizeMulti.value = self.voxelSize.value
  
  def onSelectMultiProcess(self):
    self.applyLandmarkMultiButton.enabled = bool ( self.sourceModelMultiSelector.currentPath and self.sourceFiducialMultiSelector.currentPath 
    and self.targetModelMultiSelector.currentPath and self.landmarkOutputSelector.currentPath and self.voxelSizeMulti.value)
      
  def onSubsampleButton(self):
    logic = ALPACALogic()
    self.sourceData, self.targetData, self.sourcePoints, self.targetPoints, self.sourceFeatures, self.targetFeatures = logic.runSubsample(self.sourceModelSelector.currentPath, 
                                                                   self.targetModelSelector.currentPath, self.voxelSize.value, self.parameterDictionary)
    
    # Convert to VTK points
    self.sourceSLM_vtk = logic.convertPointsToVTK(self.sourcePoints.points)
    self.targetSLM_vtk = logic.convertPointsToVTK(self.targetPoints.points)
    
    # Display target points
    blue=[0,0,1]
    targetCloudNode = logic.displayPointCloud(self.targetSLM_vtk, self.voxelSize.value/10, 'Target Points', blue)
    self.updateLayout()
    
    # Enable next step of analysis
    self.alignButton.enabled = True
    
    # Output information on subsampling
    self.subsampleInfo.clear()
    self.subsampleInfo.insertPlainText(f':: Your subsampled source pointcloud has a total of {len(self.sourcePoints.points)} points. \n')
    self.subsampleInfo.insertPlainText(f':: Your subsampled target pointcloud has a total of {len(self.targetPoints.points)} points. ')
    
  def onAlignButton(self):
    logic = ALPACALogic()
    self.transformMatrix = logic.estimateTransform(self.sourcePoints, self.targetPoints, self.sourceFeatures, self.targetFeatures, self.voxelSize.value, self.parameterDictionary)
    self.ICPTransformNode = logic.convertMatrixToTransformNode(self.transformMatrix, 'ICP Transform')

    # For later analysis, apply transform to VTK arrays directly
    transform_vtk = self.ICPTransformNode.GetMatrixTransformToParent()
    self.alignedSourceSLM_vtk = logic.applyTransform(transform_vtk, self.sourceSLM_vtk)
    
    # Display aligned source points using transorm that can be viewed/edited in the scene
    red=[1,0,0]
    sourceCloudNode = logic.displayPointCloud(self.sourceSLM_vtk, self.voxelSize.value/10, 'Aligned Source Points', red)
    sourceCloudNode.SetAndObserveTransformNodeID(self.ICPTransformNode.GetID())
    slicer.vtkSlicerTransformLogic().hardenTransform(sourceCloudNode)
    self.updateLayout()
    
    # Enable next step of analysis
    self.displayMeshButton.enabled = True
    self.CPDRegistrationButton.enabled = True
    #self.DECAButton.enabled = True
    
  def onDisplayMeshButton(self):
    logic = ALPACALogic()
    # Display target points
    targetModelNode = slicer.util.loadModel(self.targetModelSelector.currentPath)
    logic.RAS2LPSTransform(targetModelNode)
    blue=[0,0,1]
    targetModelNode.GetDisplayNode().SetColor(blue)
    
    # Display aligned source points
    self.sourceModelNode = slicer.util.loadModel(self.sourceModelSelector.currentPath)
    logic.RAS2LPSTransform(self.sourceModelNode)
    self.sourceModelNode.SetAndObserveTransformNodeID(self.ICPTransformNode.GetID())
    slicer.vtkSlicerTransformLogic().hardenTransform(self.sourceModelNode)
    red=[1,0,0]
    self.sourceModelNode.GetDisplayNode().SetColor(red)
    
  def onCPDRegistration(self):
    logic = ALPACALogic()
    # Get source landmarks from file
    sourceLandmarkNode =  slicer.util.loadMarkups(self.sourceFiducialSelector.currentPath)
    logic.RAS2LPSTransform(sourceLandmarkNode)
    sourceLandmarkNode.SetAndObserveTransformNodeID(self.ICPTransformNode.GetID())
    slicer.vtkSlicerTransformLogic().hardenTransform(sourceLandmarkNode)
    point = [0,0,0]
    self.sourceLandmarks_np=np.zeros(shape=(sourceLandmarkNode.GetNumberOfFiducials(),3))
    for i in range(sourceLandmarkNode.GetNumberOfFiducials()):
      sourceLandmarkNode.GetMarkupPoint(0,i,point)
      self.sourceLandmarks_np[i,:]=point
    slicer.mrmlScene.RemoveNode(sourceLandmarkNode)
    
    # Registration
    self.alignedSourceSLM_np = vtk_np.vtk_to_numpy(self.alignedSourceSLM_vtk.GetPoints().GetData())
    self.registeredSourceArray = logic.runCPDRegistration(self.sourceLandmarks_np, self.alignedSourceSLM_np, self.targetPoints.points, self.parameterDictionary)
    outputPoints = logic.exportPointCloud(self.registeredSourceArray)
    
    # Display point cloud of registered points
    self.registeredSourceLM_vtk = logic.convertPointsToVTK(self.registeredSourceArray)
    green=[0,1,0]
    self.registeredSourceLMNode = logic.displayPointCloud(self.registeredSourceLM_vtk, self.voxelSize.value/10, 'Warped Source Points', green)
    self.displayWarpedModelButton.enabled = True
    
  #def onDECARegistration(self):
    #print("TBD")
        
  def onDisplayWarpedModel(self):    
    logic = ALPACALogic()
    ouputPoints = logic.exportPointCloud(self.registeredSourceArray)
    self.alignedSourceLM_vtk = logic.convertPointsToVTK(self.sourceLandmarks_np)
    self.warpedSourceNode = logic.applyTPSTransform(self.alignedSourceLM_vtk, self.registeredSourceLM_vtk, self.sourceModelNode, 'Warped Source Model')
    green=[0,1,0]
    self.warpedSourceNode.GetDisplayNode().SetColor(green)
    
  def onApplyLandmarkMulti(self):
    logic = ALPACALogic()
    logic.runLandmarkMultiprocess(self.sourceModelMultiSelector.currentPath,self.sourceFiducialMultiSelector.currentPath, 
    self.targetModelMultiSelector.currentPath, self.landmarkOutputSelector.currentPath, self.voxelSizeMulti.value, self.parameterDictionaryMulti )
    
    
  def updateLayout(self):
    layoutManager = slicer.app.layoutManager()
    layoutManager.setLayout(9)  #set layout to 3D only
    layoutManager.threeDWidget(0).threeDView().resetFocalPoint()
    layoutManager.threeDWidget(0).threeDView().resetCamera()
    
  def onChangeAdvanced(self):
    self.normalSearchRadiusMulti.value = self.normalSearchRadius.value
    self.FPFHSearchRadiusMulti.value = self.FPFHSearchRadius.value
    self.distanceThresholdMulti.value = self.distanceThreshold.value
    self.maxRANSACMulti.value = self.maxRANSAC.value
    self.maxRANSACValidationMulti.value = self.maxRANSACValidation.value
    self.ICPDistanceThresholdMulti.value  = self.ICPDistanceThreshold.value
    self.alphaMulti.value = self.alpha.value
    self.betaMulti.value = self.beta.value
    self.CPDTolerenceMulti.value = self.CPDTolerence.value    
    
    self.updateParameterDictionary()
    
  def updateParameterDictionary(self):    
    # update the parameter dictionary from single run parameters
    if hasattr(self, 'parameterDictionary'):
      self.parameterDictionary["normalSearchRadius"] = int(self.normalSearchRadius.value)
      self.parameterDictionary["FPFHSearchRadius"] = int(self.FPFHSearchRadius.value)
      self.parameterDictionary["distanceThreshold"] = self.distanceThreshold.value
      self.parameterDictionary["maxRANSAC"] = int(self.maxRANSAC.value)
      self.parameterDictionary["maxRANSACValidation"] = int(self.maxRANSACValidation.value)
      self.parameterDictionary["ICPDistanceThreshold"] = self.ICPDistanceThreshold.value
      self.parameterDictionary["alpha"] = self.alpha.value
      self.parameterDictionary["beta"] = self.beta.value
      self.parameterDictionary["CPDIterations"] = int(self.CPDIterations.value)
      self.parameterDictionary["CPDTolerence"] = self.CPDTolerence.value
    
    # update the parameter dictionary from multi run parameters
    if hasattr(self, 'parameterDictionaryMulti'):
      self.parameterDictionaryMulti["normalSearchRadius"] = int(self.normalSearchRadiusMulti.value)
      self.parameterDictionaryMulti["FPFHSearchRadius"] = int(self.FPFHSearchRadiusMulti.value)
      self.parameterDictionaryMulti["distanceThreshold"] = self.distanceThresholdMulti.value
      self.parameterDictionaryMulti["maxRANSAC"] = int(self.maxRANSACMulti.value)
      self.parameterDictionaryMulti["maxRANSACValidation"] = int(self.maxRANSACValidationMulti.value)
      self.parameterDictionaryMulti["ICPDistanceThreshold"] = self.ICPDistanceThresholdMulti.value
      self.parameterDictionaryMulti["alpha"] = self.alphaMulti.value
      self.parameterDictionaryMulti["beta"] = self.betaMulti.value
      self.parameterDictionaryMulti["CPDIterations"] = int(self.CPDIterationsMulti.value)
      self.parameterDictionaryMulti["CPDTolerence"] = self.CPDTolerenceMulti.value
      

      
  def addAdvancedMenu(self, currentWidgetLayout):
    #
    # Advanced menu for single run
    #
    advancedCollapsibleButton = ctk.ctkCollapsibleButton()
    advancedCollapsibleButton.text = "Advanced parameter settings"
    advancedCollapsibleButton.collapsed = True
    currentWidgetLayout.addRow(advancedCollapsibleButton)
    advancedFormLayout = qt.QFormLayout(advancedCollapsibleButton)
    
    # Rigid registration label
    rigidRegistrationCollapsibleButton=ctk.ctkCollapsibleButton()
    rigidRegistrationCollapsibleButton.text = "Rigid registration"
    advancedFormLayout.addRow(rigidRegistrationCollapsibleButton)
    rigidRegistrationFormLayout = qt.QFormLayout(rigidRegistrationCollapsibleButton)
    
    # Deformable registration label
    deformableRegistrationCollapsibleButton=ctk.ctkCollapsibleButton()
    deformableRegistrationCollapsibleButton.text = "Deformable registration"
    advancedFormLayout.addRow(deformableRegistrationCollapsibleButton)
    deformableRegistrationFormLayout = qt.QFormLayout(deformableRegistrationCollapsibleButton)
    
    
    # Normal search radius slider
    
    normalSearchRadius = ctk.ctkSliderWidget()
    normalSearchRadius.singleStep = 1
    normalSearchRadius.minimum = 2
    normalSearchRadius.maximum = 12
    normalSearchRadius.value = 2
    normalSearchRadius.setToolTip("Set size of the neighborhood used when computing normals")
    rigidRegistrationFormLayout.addRow("Normal search radius: ", normalSearchRadius)
    
    #FPFH Search Radius slider
    FPFHSearchRadius = ctk.ctkSliderWidget()
    FPFHSearchRadius.singleStep = 1
    FPFHSearchRadius.minimum = 3
    FPFHSearchRadius.maximum = 20
    FPFHSearchRadius.value = 5
    FPFHSearchRadius.setToolTip("Set size of the neighborhood used when computing FPFH features")
    rigidRegistrationFormLayout.addRow("FPFH Search radius: ", FPFHSearchRadius)
    
    
    # Maximum distance threshold slider
    distanceThreshold = ctk.ctkSliderWidget()
    distanceThreshold.singleStep = .25
    distanceThreshold.minimum = 0.5
    distanceThreshold.maximum = 4
    distanceThreshold.value = 1.5
    distanceThreshold.setToolTip("Maximum correspondence points-pair distance threshold")
    rigidRegistrationFormLayout.addRow("Maximum corresponding point distance: ", distanceThreshold)

    # Maximum RANSAC iterations slider
    maxRANSAC = ctk.ctkDoubleSpinBox()
    maxRANSAC.singleStep = 1
    maxRANSAC.setDecimals(0)
    maxRANSAC.minimum = 1
    maxRANSAC.maximum = 500000000
    maxRANSAC.value = 4000000
    maxRANSAC.setToolTip("Maximum number of iterations of the RANSAC algorithm")
    rigidRegistrationFormLayout.addRow("Maximum RANSAC iterations: ", maxRANSAC)

    # Maximum RANSAC validation steps
    maxRANSACValidation = ctk.ctkDoubleSpinBox()
    maxRANSACValidation.singleStep = 1
    maxRANSACValidation.setDecimals(0)
    maxRANSACValidation.minimum = 1
    maxRANSACValidation.maximum = 500000000
    maxRANSACValidation.value = 500
    maxRANSACValidation.setToolTip("Maximum number of RANSAC validation steps")
    rigidRegistrationFormLayout.addRow("Maximum RANSAC validation steps: ", maxRANSACValidation)

    # ICP distance threshold slider
    ICPDistanceThreshold = ctk.ctkSliderWidget()
    ICPDistanceThreshold.singleStep = .1
    ICPDistanceThreshold.minimum = 0.1
    ICPDistanceThreshold.maximum = 2
    ICPDistanceThreshold.value = 0.4
    ICPDistanceThreshold.setToolTip("Maximum ICP points-pair distance threshold")
    rigidRegistrationFormLayout.addRow("Maximum ICP distance: ", ICPDistanceThreshold)

    # Alpha slider
    alpha = ctk.ctkDoubleSpinBox()
    alpha.singleStep = .1
    alpha.minimum = 0
    alpha.maximum = 100
    alpha.value = 2
    alpha.setToolTip("Parameter specifying trade-off between fit (low) and smoothness (high)")
    deformableRegistrationFormLayout.addRow("Alpha: ", alpha)

    # Beta slider
    beta = ctk.ctkDoubleSpinBox()
    beta.singleStep = 1
    beta.setDecimals(0)
    beta.minimum = 0
    beta.maximum = 100
    beta.value = 2
    beta.setToolTip("Width of gaussian filter used when applying smoothness constraint")
    deformableRegistrationFormLayout.addRow("Beta: ", beta)

    # # CPD iterations slider
    CPDIterations = ctk.ctkSliderWidget()
    CPDIterations.singleStep = 1
    CPDIterations.minimum = 100
    CPDIterations.maximum = 1000
    CPDIterations.value = 100
    CPDIterations.setToolTip("Maximum number of iterations of the CPD procedure")
    deformableRegistrationFormLayout.addRow("CPD iterations: ", CPDIterations)

    # # CPD tolerance slider
    CPDTolerence = ctk.ctkSliderWidget()
    CPDTolerence.setDecimals(4)
    CPDTolerence.singleStep = .0001
    CPDTolerence.minimum = 0.0001
    CPDTolerence.maximum = 0.01
    CPDTolerence.value = 0.001
    CPDTolerence.setToolTip("Tolerance used to assess CPD convergence")
    deformableRegistrationFormLayout.addRow("CPD tolerance: ", CPDTolerence)

    return normalSearchRadius, FPFHSearchRadius, distanceThreshold, maxRANSAC, maxRANSACValidation, ICPDistanceThreshold, alpha, beta, CPDIterations, CPDTolerence
    
#
# ALPACALogic
#

class ALPACALogic(ScriptedLoadableModuleLogic):
  """This class should implement all the actual
    computation done by your module.  The interface
    should be such that other python code can import
    this class and make use of the functionality without
    requiring an instance of the Widget.
    Uses ScriptedLoadableModuleLogic base class, available at:
    https://github.com/Slicer/Slicer/blob/master/Base/Python/slicer/ScriptedLoadableModule.py
    """
 
  def runLandmarkMultiprocess(self, sourceModelPath, sourceLandmarkPath, targetModelDirectory, outputDirectory, voxelSize, parameters):
    extensionModel = ".ply"
    
    # Get source landmarks from file
    sourceLandmarkNode =  slicer.util.loadMarkups(sourceLandmarkPath)
    self.RAS2LPSTransform(sourceLandmarkNode)
    point = [0,0,0]
    sourcePoints = vtk.vtkPoints()
    for i in range(sourceLandmarkNode.GetNumberOfFiducials()):
      sourceLandmarkNode.GetMarkupPoint(0,i,point)
      sourcePoints.InsertNextPoint(point)
    
    sourceLM_vtk = vtk.vtkPolyData()
    sourceLM_vtk.SetPoints(sourcePoints)
    slicer.mrmlScene.RemoveNode(sourceLandmarkNode)
    
    # Iterate through target models
    for targetFileName in os.listdir(targetModelDirectory):
      if targetFileName.endswith(extensionModel):
        targetFilePath = os.path.join(targetModelDirectory, targetFileName)
        # Subsample source and target models
        sourceData, targetData, sourcePoints, targetPoints, sourceFeatures, targetFeatures = self.runSubsample(sourceModelPath, targetFilePath, voxelSize, parameters)
        # Rigid registration of source sampled points and landmarks
        ICPTransform = self.estimateTransform(sourcePoints, targetPoints, sourceFeatures, targetFeatures, voxelSize, parameters)
        ICPTransform_vtk = self.convertMatrixToVTK(ICPTransform)
        sourceSLM_vtk = self.convertPointsToVTK(sourcePoints.points)
        alignedSourceSLM_vtk = self.applyTransform(ICPTransform_vtk, sourceSLM_vtk)
        alignedSourceLM_vtk = self.applyTransform(ICPTransform_vtk, sourceLM_vtk)
    
        # Non-rigid Registration
        alignedSourceSLM_np = vtk_np.vtk_to_numpy(alignedSourceSLM_vtk.GetPoints().GetData())
        alignedSourceLM_np = vtk_np.vtk_to_numpy(alignedSourceLM_vtk.GetPoints().GetData())
        registeredSourceLM_np = self.runCPDRegistration(alignedSourceLM_np, alignedSourceSLM_np, targetPoints.points, parameters)
        outputFiducialNode = self.exportPointCloud(registeredSourceLM_np)
        
        # Save output landmarks
        self.RAS2LPSTransform(outputFiducialNode)
        rootName = os.path.splitext(targetFileName)[0]
        outputFilePath = os.path.join(outputDirectory, rootName + ".fcsv")
        slicer.util.saveNode(outputFiducialNode, outputFilePath)
        slicer.mrmlScene.RemoveNode(outputFiducialNode)
        
     
  def exportPointCloud(self, pointCloud):
    fiducialNode = slicer.mrmlScene.AddNewNodeByClass('vtkMRMLMarkupsFiducialNode','outputFiducials')
    for point in pointCloud:
      fiducialNode.AddFiducialFromArray(point) 
    return fiducialNode

    node.AddFiducialFromArray(point)
  def applyTPSTransform(self, sourcePoints, targetPoints, modelNode, nodeName):
    transform=vtk.vtkThinPlateSplineTransform()  
    transform.SetSourceLandmarks( sourcePoints.GetPoints() )
    transform.SetTargetLandmarks( targetPoints.GetPoints() )
    transform.SetBasisToR() # for 3D transform
    
    transformFilter = vtk.vtkTransformPolyDataFilter()
    transformFilter.SetInputData(modelNode.GetPolyData())
    transformFilter.SetTransform(transform)
    transformFilter.Update()
    
    warpedPolyData = transformFilter.GetOutput()
    warpedModelNode = slicer.mrmlScene.AddNewNodeByClass('vtkMRMLModelNode', nodeName)
    warpedModelNode.CreateDefaultDisplayNodes()
    warpedModelNode.SetAndObservePolyData(warpedPolyData)
    
    return warpedModelNode
      
  def runCPDRegistration(self, sourceLM, sourceSLM, targetSLM, parameters):
    sourceArrayCombined = np.append(sourceSLM, sourceLM, axis=0)

    #Convert target to numpy arrays for deformable registration
    targetArray = np.asarray(targetSLM)

    #Convert to float32 to increase speed (if selected)
    sourceArrayCombined = np.float32(sourceArrayCombined)
    targetArray = np.float32(targetArray)    
<<<<<<< HEAD
    registrationOutput = self.cpd_registration(targetArray, sourceArrayCombined, parameters["CPDIterations"], parameters["CPDTolerence"], parameters["alpha"], parameters["beta"])
=======
    registrationOutput = Support.Open3D_utils.cdp_registration(targetArray, sourceArrayCombined, parameters["CPDIterations"], parameters["CPDTolerence"], parameters["alpha"], parameters["beta"])
>>>>>>> 02a38d07
    deformed_array, _ = registrationOutput.register()
    poi_prediction = deformed_array[-len(sourceLM):]
    return poi_prediction
      
  
  def RAS2LPSTransform(self, modelNode):
    matrix=vtk.vtkMatrix4x4()
    matrix.Identity()
    matrix.SetElement(0,0,-1)
    matrix.SetElement(1,1,-1)
    transform=vtk.vtkTransform()
    transform.SetMatrix(matrix)
    transformNode = slicer.mrmlScene.AddNewNodeByClass('vtkMRMLTransformNode', 'RAS2LPS')
    transformNode.SetAndObserveTransformToParent( transform )
    modelNode.SetAndObserveTransformNodeID(transformNode.GetID())
    slicer.vtkSlicerTransformLogic().hardenTransform(modelNode)
    slicer.mrmlScene.RemoveNode(transformNode)
       
  def convertMatrixToVTK(self, matrix):
    matrix_vtk = vtk.vtkMatrix4x4()
    for i in range(4):
      for j in range(4):
        matrix_vtk.SetElement(i,j,matrix[i][j])
    return matrix_vtk
         
  def convertMatrixToTransformNode(self, matrix, transformName):
    matrix_vtk = vtk.vtkMatrix4x4()
    for i in range(4):
      for j in range(4):
        matrix_vtk.SetElement(i,j,matrix[i][j])

    transform = vtk.vtkTransform()
    transform.SetMatrix(matrix_vtk)
    transformNode =  slicer.mrmlScene.AddNewNodeByClass('vtkMRMLTransformNode', transformName)
    transformNode.SetAndObserveTransformToParent( transform )
    
    return transformNode
    
  def applyTransform(self, matrix, polydata):
    transform = vtk.vtkTransform()
    transform.SetMatrix(matrix)
    
    transformFilter = vtk.vtkTransformPolyDataFilter()
    transformFilter.SetTransform(transform)
    transformFilter.SetInputData(polydata)
    transformFilter.Update()
    return transformFilter.GetOutput()
  
  def convertPointsToVTK(self, points): 
    array_vtk = vtk_np.numpy_to_vtk(points, deep=True, array_type=vtk.VTK_FLOAT)
    points_vtk = vtk.vtkPoints()
    points_vtk.SetData(array_vtk)
    polydata_vtk = vtk.vtkPolyData()
    polydata_vtk.SetPoints(points_vtk)
    return polydata_vtk
      
  def displayPointCloud(self, polydata, pointRadius, nodeName, nodeColor):
    #set up glyph for visualizing point cloud
    sphereSource = vtk.vtkSphereSource()
    sphereSource.SetRadius(pointRadius)
    glyph = vtk.vtkGlyph3D()
    glyph.SetSourceConnection(sphereSource.GetOutputPort())
    glyph.SetInputData(polydata)
    glyph.ScalingOff()
    glyph.Update() 
    
    #display
    modelNode=slicer.mrmlScene.GetFirstNodeByName(nodeName)
    if modelNode is None:  # if there is no node with this name, create with display node
      modelNode = slicer.mrmlScene.AddNewNodeByClass('vtkMRMLModelNode', nodeName)
      modelNode.CreateDefaultDisplayNodes()
    
    modelNode.SetAndObservePolyData(glyph.GetOutput())
    modelNode.GetDisplayNode().SetColor(nodeColor) 
    return modelNode
    
  def displayMesh(self, polydata, nodeName, nodeColor):
    modelNode=slicer.mrmlScene.GetFirstNodeByName(nodeName)
    if modelNode is None:  # if there is no node with this name, create with display node
      modelNode = slicer.mrmlScene.AddNewNodeByClass('vtkMRMLModelNode', nodeName)
      modelNode.CreateDefaultDisplayNodes()
    
    modelNode.SetAndObservePolyData(polydata)
    modelNode.GetDisplayNode().SetColor(nodeColor) 
    return modelNode
    
  def estimateTransform(self, sourcePoints, targetPoints, sourceFeatures, targetFeatures, voxelSize, parameters):
<<<<<<< HEAD
    ransac = self.execute_global_registration(sourcePoints, targetPoints, sourceFeatures, targetFeatures, voxelSize * 2.5, 
      parameters["distanceThreshold"], parameters["maxRANSAC"], parameters["maxRANSACValidation"])
    
    # Refine the initial registration using an Iterative Closest Point (ICP) registration
    icp = self.refine_registration(sourcePoints, targetPoints, sourceFeatures, targetFeatures, voxelSize * 2.5, ransac, parameters["ICPDistanceThreshold"]) 
=======
    ransac = Support.Open3D_utils.execute_global_registration(sourcePoints, targetPoints, sourceFeatures, targetFeatures, voxelSize * 2.5, 
      parameters["distanceThreshold"], parameters["maxRANSAC"], parameters["maxRANSACValidation"])
    
    # Refine the initial registration using an Iterative Closest Point (ICP) registration
    icp = Support.Open3D_utils.refine_registration(sourcePoints, targetPoints, sourceFeatures, targetFeatures, voxelSize * 2.5, ransac, parameters["ICPDistanceThreshold"]) 
>>>>>>> 02a38d07
    return icp.transformation                                     
  
  def runSubsample(self, sourcePath, targetPath, voxelSize, parameters):
    source, source_down, source_fpfh = \
<<<<<<< HEAD
      self.prepare_source_dataset(voxelSize, sourcePath, parameters["normalSearchRadius"], parameters["FPFHSearchRadius"])
    source.estimate_normals()
    
    target, target_down, target_fpfh = \
      self.prepare_target_dataset(voxelSize, targetPath, parameters["normalSearchRadius"], parameters["FPFHSearchRadius"])
=======
        Support.Open3D_utils.prepare_source_dataset(voxelSize, sourcePath, parameters["normalSearchRadius"], parameters["FPFHSearchRadius"])
    source.estimate_normals()
    
    target, target_down, target_fpfh = \
        Support.Open3D_utils.prepare_target_dataset(voxelSize, targetPath, parameters["normalSearchRadius"], parameters["FPFHSearchRadius"])
>>>>>>> 02a38d07
    target.estimate_normals()
    return source, target, source_down, target_down, source_fpfh, target_fpfh
          
  def distanceMatrix(self, a):
    """
    Computes the euclidean distance matrix for n points in a 3D space
    Returns a nXn matrix
     """
    id,jd=a.shape
    fnx = lambda q : q - np.reshape(q, (id, 1))
    dx=fnx(a[:,0])
    dy=fnx(a[:,1])
    dz=fnx(a[:,2])
    return (dx**2.0+dy**2.0+dz**2.0)**0.5
    
  def preprocess_point_cloud(self, pcd, voxel_size, radius_normal_factor, radius_feature_factor):
    from open3d import geometry
    from open3d import registration
    print(":: Downsample with a voxel size %.3f." % voxel_size)
    pcd_down = pcd.voxel_down_sample(voxel_size)
    radius_normal = voxel_size * radius_normal_factor
    print(":: Estimate normal with search radius %.3f." % radius_normal)
    pcd_down.estimate_normals(
        geometry.KDTreeSearchParamHybrid(radius=radius_normal, max_nn=30))
    radius_feature = voxel_size * radius_feature_factor
    print(":: Compute FPFH feature with search radius %.3f." % radius_feature)
    pcd_fpfh = registration.compute_fpfh_feature(
        pcd_down,
        geometry.KDTreeSearchParamHybrid(radius=radius_feature, max_nn=100))
    return pcd_down, pcd_fpfh

  def prepare_target_dataset(self, voxel_size, filepath, radius_normal_factor, radius_feature_factor):
    from open3d import io
    print(":: Load target point cloud and preprocess")
    target = io.read_point_cloud(filepath)
    target_down, target_fpfh = self.preprocess_point_cloud(target, voxel_size, radius_normal_factor, radius_feature_factor)
    return target, target_down, target_fpfh

  def prepare_source_dataset(self, voxel_size, filepath, radius_normal_factor, radius_feature_factor):
    print(":: Load source point cloud and preprocess")
    from open3d import io
    source = io.read_point_cloud(filepath)
    source_down, source_fpfh = self.preprocess_point_cloud(source, voxel_size, radius_normal_factor, radius_feature_factor)
    return source, source_down, source_fpfh

  def execute_global_registration(self, source_down, target_down, source_fpfh,
                                target_fpfh, voxel_size, distance_threshold_factor, maxIter, maxValidation):
    from open3d import registration
    distance_threshold = voxel_size * distance_threshold_factor
    print(":: RANSAC registration on downsampled point clouds.")
    print("   Since the downsampling voxel size is %.3f," % voxel_size)
    print("   we use a liberal distance threshold %.3f." % distance_threshold)
    result = registration.registration_ransac_based_on_feature_matching(
        source_down, target_down, source_fpfh, target_fpfh, distance_threshold,
        registration.TransformationEstimationPointToPoint(False), 4, [
            registration.CorrespondenceCheckerBasedOnEdgeLength(0.9),
            registration.CorrespondenceCheckerBasedOnDistance(
                distance_threshold)
        ], registration.RANSACConvergenceCriteria(maxIter, maxValidation))
    return result


  def refine_registration(self, source, target, source_fpfh, target_fpfh, voxel_size, result_ransac, ICPThreshold_factor):
    from open3d import registration
    distance_threshold = voxel_size * ICPThreshold_factor
    print(":: Point-to-plane ICP registration is applied on original point")
    print("   clouds to refine the alignment. This time we use a strict")
    print("   distance threshold %.3f." % distance_threshold)
    result = registration.registration_icp(
        source, target, distance_threshold, result_ransac.transformation,
        registration.TransformationEstimationPointToPlane())
    return result
    
  def cpd_registration(self, targetArray, sourceArray, CPDIterations, CPDTolerence, alpha_parameter, beta_parameter):
    from pycpd import DeformableRegistration
    output = DeformableRegistration(**{'X': targetArray, 'Y': sourceArray,'max_iterations': CPDIterations, 'tolerance': CPDTolerence}, alpha = alpha_parameter, beta  = beta_parameter)
    return output
    
  def takeScreenshot(self,name,description,type=-1):
    # show the message even if not taking a screen shot
    slicer.util.delayDisplay('Take screenshot: '+description+'.\nResult is available in the Annotations module.', 3000)
    
    lm = slicer.app.layoutManager()
    # switch on the type to get the requested window
    widget = 0
    if type == slicer.qMRMLScreenShotDialog.FullLayout:
      # full layout
      widget = lm.viewport()
    elif type == slicer.qMRMLScreenShotDialog.ThreeD:
      # just the 3D window
      widget = lm.threeDWidget(0).threeDView()
    elif type == slicer.qMRMLScreenShotDialog.Red:
      # red slice window
      widget = lm.sliceWidget("Red")
    elif type == slicer.qMRMLScreenShotDialog.Yellow:
      # yellow slice window
      widget = lm.sliceWidget("Yellow")
    elif type == slicer.qMRMLScreenShotDialog.Green:
      # green slice window
      widget = lm.sliceWidget("Green")
    else:
      # default to using the full window
      widget = slicer.util.mainWindow()
      # reset the type so that the node is set correctly
      type = slicer.qMRMLScreenShotDialog.FullLayout
    
    # grab and convert to vtk image data
    qimage = ctk.ctkWidgetsUtils.grabWidget(widget)
    imageData = vtk.vtkImageData()
    slicer.qMRMLUtils().qImageToVtkImageData(qimage,imageData)
    
    annotationLogic = slicer.modules.annotations.logic()
    annotationLogic.CreateSnapShot(name, description, type, 1, imageData)


class ALPACATest(ScriptedLoadableModuleTest):
  """
    This is the test case for your scripted module.
    Uses ScriptedLoadableModuleTest base class, available at:
    https://github.com/Slicer/Slicer/blob/master/Base/Python/slicer/ScriptedLoadableModule.py
    """
  
  def setUp(self):
    """ Do whatever is needed to reset the state - typically a scene clear will be enough.
      """
    slicer.mrmlScene.Clear(0)
  
  def runTest(self):
    """Run as few or as many tests as needed here.
      """
    self.setUp()
    self.test_ALPACA1()
  
  def test_ALPACA1(self):
    """ Ideally you should have several levels of tests.  At the lowest level
      tests should exercise the functionality of the logic with different inputs
      (both valid and invalid).  At higher levels your tests should emulate the
      way the user would interact with your code and confirm that it still works
      the way you intended.
      One of the most important features of the tests is that it should alert other
      developers when their changes will have an impact on the behavior of your
      module.  For example, if a developer removes a feature that you depend on,
      your test should break so they know that the feature is needed.
      """
    
    self.delayDisplay("Starting the test")
    #
    # first, get some data
    #
    import urllib
    downloads = (
                 ('http://slicer.kitware.com/midas3/download?items=5767', 'FA.nrrd', slicer.util.loadVolume),
                 )
    for url,name,loader in downloads:
      filePath = slicer.app.temporaryPath + '/' + name
      if not os.path.exists(filePath) or os.stat(filePath).st_size == 0:
        logging.info('Requesting download %s from %s...\n' % (name, url))
        urllib.urlretrieve(url, filePath)
      if loader:
        logging.info('Loading %s...' % (name,))
        loader(filePath)
    self.delayDisplay('Finished with download and loading')
    
    volumeNode = slicer.util.getNode(pattern="FA")
    logic = ALPACALogic()
    self.assertIsNotNone( logic.hasImageData(volumeNode) )
    self.delayDisplay('Test passed!')


<|MERGE_RESOLUTION|>--- conflicted
+++ resolved
@@ -10,14 +10,7 @@
 import multiprocessing
 import vtk.util.numpy_support as vtk_np
 import numpy as np
-<<<<<<< HEAD
-=======
-
-## OTHER UTILS
-import Support
-#import Support.DBALib as DECA_Lib
-
->>>>>>> 02a38d07
+
 #
 # ALPACA
 #
@@ -701,11 +694,8 @@
     #Convert to float32 to increase speed (if selected)
     sourceArrayCombined = np.float32(sourceArrayCombined)
     targetArray = np.float32(targetArray)    
-<<<<<<< HEAD
     registrationOutput = self.cpd_registration(targetArray, sourceArrayCombined, parameters["CPDIterations"], parameters["CPDTolerence"], parameters["alpha"], parameters["beta"])
-=======
-    registrationOutput = Support.Open3D_utils.cdp_registration(targetArray, sourceArrayCombined, parameters["CPDIterations"], parameters["CPDTolerence"], parameters["alpha"], parameters["beta"])
->>>>>>> 02a38d07
+
     deformed_array, _ = registrationOutput.register()
     poi_prediction = deformed_array[-len(sourceLM):]
     return poi_prediction
@@ -793,36 +783,20 @@
     return modelNode
     
   def estimateTransform(self, sourcePoints, targetPoints, sourceFeatures, targetFeatures, voxelSize, parameters):
-<<<<<<< HEAD
     ransac = self.execute_global_registration(sourcePoints, targetPoints, sourceFeatures, targetFeatures, voxelSize * 2.5, 
       parameters["distanceThreshold"], parameters["maxRANSAC"], parameters["maxRANSACValidation"])
     
     # Refine the initial registration using an Iterative Closest Point (ICP) registration
     icp = self.refine_registration(sourcePoints, targetPoints, sourceFeatures, targetFeatures, voxelSize * 2.5, ransac, parameters["ICPDistanceThreshold"]) 
-=======
-    ransac = Support.Open3D_utils.execute_global_registration(sourcePoints, targetPoints, sourceFeatures, targetFeatures, voxelSize * 2.5, 
-      parameters["distanceThreshold"], parameters["maxRANSAC"], parameters["maxRANSACValidation"])
-    
-    # Refine the initial registration using an Iterative Closest Point (ICP) registration
-    icp = Support.Open3D_utils.refine_registration(sourcePoints, targetPoints, sourceFeatures, targetFeatures, voxelSize * 2.5, ransac, parameters["ICPDistanceThreshold"]) 
->>>>>>> 02a38d07
     return icp.transformation                                     
   
   def runSubsample(self, sourcePath, targetPath, voxelSize, parameters):
     source, source_down, source_fpfh = \
-<<<<<<< HEAD
       self.prepare_source_dataset(voxelSize, sourcePath, parameters["normalSearchRadius"], parameters["FPFHSearchRadius"])
     source.estimate_normals()
     
     target, target_down, target_fpfh = \
       self.prepare_target_dataset(voxelSize, targetPath, parameters["normalSearchRadius"], parameters["FPFHSearchRadius"])
-=======
-        Support.Open3D_utils.prepare_source_dataset(voxelSize, sourcePath, parameters["normalSearchRadius"], parameters["FPFHSearchRadius"])
-    source.estimate_normals()
-    
-    target, target_down, target_fpfh = \
-        Support.Open3D_utils.prepare_target_dataset(voxelSize, targetPath, parameters["normalSearchRadius"], parameters["FPFHSearchRadius"])
->>>>>>> 02a38d07
     target.estimate_normals()
     return source, target, source_down, target_down, source_fpfh, target_fpfh
           
