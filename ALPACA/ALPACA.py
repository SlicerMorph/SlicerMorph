##BASE PYTHON
import os
import unittest
import logging
import vtk, qt, ctk, slicer
from slicer.ScriptedLoadableModule import *
from slicer.util import VTKObservationMixin
import glob
import copy
import multiprocessing
import vtk.util.numpy_support as vtk_np
import numpy as np

#
# ALPACA
#

class ALPACA(ScriptedLoadableModule):
  """Uses ScriptedLoadableModule base class, available at:
    https://github.com/Slicer/Slicer/blob/master/Base/Python/slicer/ScriptedLoadableModule.py
    """

  def __init__(self, parent):
    ScriptedLoadableModule.__init__(self, parent)
    self.parent.title = "ALPACA" # TODO make this more human readable by adding spaces
    self.parent.categories = ["SlicerMorph.Geometric Morphometrics"]
    self.parent.dependencies = []
    self.parent.contributors = ["Arthur Porto, Sara Rolfe (UW), Murat Maga (UW)"] # replace with "Firstname Lastname (Organization)"
    self.parent.helpText = """
      This module automatically transfers landmarks on a reference 3D model (mesh) to a target 3D model using dense correspondence and deformable registration. First optimize the parameters in single alignment analysis, then use them in batch mode to apply to all 3D models.
      <p>For more information see the <a href="https://github.com/SlicerMorph/SlicerMorph/tree/master/Docs/ALPACA">online documentation.</a>.</p>
      """
    #self.parent.helpText += self.getDefaultModuleDocumentationLink()
    self.parent.acknowledgementText = """
      This module was developed by Arthur Porto, Sara Rolfe, and Murat Maga for SlicerMorph. SlicerMorph was originally supported by an NSF/DBI grant, "An Integrated Platform for Retrieval, Visualization and Analysis of 3D Morphology From Digital Biological Collections"
      awarded to Murat Maga (1759883), Adam Summers (1759637), and Douglas Boyer (1759839).
      https://nsf.gov/awardsearch/showAward?AWD_ID=1759883&HistoricalAwards=false
      """ # replace with organization, grant and thanks.

    # Additional initialization step after application startup is complete
    slicer.app.connect("startupCompleted()", registerSampleData)


#
# Register sample data sets in Sample Data module
#

def registerSampleData():
  """
  Add data sets to Sample Data module.
  """
  # It is always recommended to provide sample data for users to make it easy to try the module,
  # but if no sample data is available then this method (and associated startupCompeted signal connection) can be removed.

  import SampleData
  iconsPath = os.path.join(os.path.dirname(__file__), 'Resources/Icons')

  # To ensure that the source code repository remains small (can be downloaded and installed quickly)
  # it is recommended to store data sets that are larger than a few MB in a Github release.

  # TemplateKey1
  SampleData.SampleDataLogic.registerCustomSampleDataSource(
    # Category and sample name displayed in Sample Data module
    category='TemplateKey',
    sampleName='TemplateKey1',
    # Thumbnail should have size of approximately 260x280 pixels and stored in Resources/Icons folder.
    # It can be created by Screen Capture module, "Capture all views" option enabled, "Number of images" set to "Single".
    thumbnailFileName=os.path.join(iconsPath, 'TemplateKey1.png'),
    # Download URL and target file name
    uris="https://github.com/Slicer/SlicerTestingData/releases/download/SHA256/998cb522173839c78657f4bc0ea907cea09fd04e44601f17c82ea27927937b95",
    fileNames='TemplateKey1.nrrd',
    # Checksum to ensure file integrity. Can be computed by this command:
    #  import hashlib; print(hashlib.sha256(open(filename, "rb").read()).hexdigest())
    checksums = 'SHA256:998cb522173839c78657f4bc0ea907cea09fd04e44601f17c82ea27927937b95',
    # This node name will be used when the data set is loaded
    nodeNames='TemplateKey1'
  )

  # TemplateKey2
  SampleData.SampleDataLogic.registerCustomSampleDataSource(
    # Category and sample name displayed in Sample Data module
    category='TemplateKey',
    sampleName='TemplateKey2',
    thumbnailFileName=os.path.join(iconsPath, 'TemplateKey2.png'),
    # Download URL and target file name
    uris="https://github.com/Slicer/SlicerTestingData/releases/download/SHA256/1a64f3f422eb3d1c9b093d1a18da354b13bcf307907c66317e2463ee530b7a97",
    fileNames='TemplateKey2.nrrd',
    checksums = 'SHA256:1a64f3f422eb3d1c9b093d1a18da354b13bcf307907c66317e2463ee530b7a97',
    # This node name will be used when the data set is loaded
    nodeNames='TemplateKey2'
  )


#
# ALPACAWidget
#

class ALPACAWidget(ScriptedLoadableModuleWidget):
  """Uses ScriptedLoadableModuleWidget base class, available at:
    https://github.com/Slicer/Slicer/blob/master/Base/Python/slicer/ScriptedLoadableModule.py
    """

  def __init__(self, parent=None):
    ScriptedLoadableModuleWidget.__init__(self, parent)
    needRestart = False
    needInstall = False
    if slicer.app.majorVersion*100+slicer.app.minorVersion < 412:
      Open3dVersion = "0.10.0"
    else:
      Open3dVersion = "0.14.1+816263b"
    try:
      import open3d as o3d
      import cpdalp
      from packaging import version
      if version.parse(o3d.__version__) != version.parse(Open3dVersion):
        if not slicer.util.confirmOkCancelDisplay(f"ALPACA requires installation of open3d (version {Open3dVersion}).\nClick OK to upgrade open3d and restart the application."):
          self.showBrowserOnEnter = False
          return
        needRestart = True
        needInstall = True
    except ModuleNotFoundError:
      needInstall = True

    if needInstall:
      progressDialog = slicer.util.createProgressDialog(labelText='Upgrading open3d. This may take a minute...', maximum=0)
      slicer.app.processEvents()
      import SampleData
      sampleDataLogic = SampleData.SampleDataLogic()
      try:
        if slicer.app.os == 'win':
          url = "https://app.box.com/shared/static/friq8fhfi8n4syklt1v47rmuf58zro75.whl"
          wheelName = "open3d-0.14.1+816263b-cp39-cp39-win_amd64.whl"
          wheelPath = sampleDataLogic.downloadFile(url, slicer.app.cachePath, wheelName)
        elif slicer.app.os == 'macosx':
          url = "https://app.box.com/shared/static/ixhac95jrx7xdxtlagwgns7vt9b3mbqu.whl"
          wheelName = "open3d-0.14.1+816263b-cp39-cp39-macosx_10_15_x86_64.whl"
          wheelPath = sampleDataLogic.downloadFile(url, slicer.app.cachePath, wheelName)
        elif slicer.app.os == 'linux':
          url = "https://app.box.com/shared/static/wyzk0f9jhefrbm4uukzym0sow5bf26yi.whl"
          wheelName = "open3d-0.14.1+816263b-cp39-cp39-manylinux_2_27_x86_64.whl"
          wheelPath = sampleDataLogic.downloadFile(url, slicer.app.cachePath, wheelName)
      except:
          slicer.util.infoDisplay('Error: please check the url of the open3d wheel in the script')
          progressDialog.close()
      slicer.util.pip_install(f'cpdalp')
      slicer.util.pip_install(wheelPath)
      import open3d as o3d
      import cpdalp
      progressDialog.close()
    if needRestart:
      slicer.util.restart()

  def onSelect(self):
    self.applyButton.enabled = bool (self.meshDirectory.currentPath and self.landmarkDirectory.currentPath and
      self.sourceModelSelector.currentNode() and self.baseLMSelector.currentNode() and self.baseSLMSelect.currentNode()
      and self.outputDirectory.currentPath)

  def setup(self):
    ScriptedLoadableModuleWidget.setup(self)

    # Set up tabs to split workflow
    tabsWidget = qt.QTabWidget()
    alignSingleTab = qt.QWidget()
    alignSingleTabLayout = qt.QFormLayout(alignSingleTab)
    alignMultiTab = qt.QWidget()
    alignMultiTabLayout = qt.QFormLayout(alignMultiTab)


    tabsWidget.addTab(alignSingleTab, "Single Alignment")
    tabsWidget.addTab(alignMultiTab, "Batch processing")
    self.layout.addWidget(tabsWidget)

    # Layout within the tab
    alignSingleWidget=ctk.ctkCollapsibleButton()
    alignSingleWidgetLayout = qt.QFormLayout(alignSingleWidget)
    alignSingleWidget.text = "Align and subsample a source and target mesh "
    alignSingleTabLayout.addRow(alignSingleWidget)

    #
    # Select source mesh
    #
    self.sourceModelSelector = ctk.ctkPathLineEdit()
    self.sourceModelSelector.filters  = ctk.ctkPathLineEdit().Files
    self.sourceModelSelector.nameFilters=["*.ply"]
    alignSingleWidgetLayout.addRow("Source mesh: ", self.sourceModelSelector)

    #
    # Select source landmarks
    #
    self.sourceFiducialSelector = ctk.ctkPathLineEdit()
    self.sourceFiducialSelector.filters  = ctk.ctkPathLineEdit().Files
    self.sourceFiducialSelector.nameFilters=["*.fcsv"]
    alignSingleWidgetLayout.addRow("Source landmarks: ", self.sourceFiducialSelector)

    # Select target mesh
    #
    self.targetModelSelector = ctk.ctkPathLineEdit()
    self.targetModelSelector.filters  = ctk.ctkPathLineEdit().Files
    self.targetModelSelector.nameFilters=["*.ply"]
    alignSingleWidgetLayout.addRow("Target mesh: ", self.targetModelSelector)

    self.skipScalingCheckBox = qt.QCheckBox()
    self.skipScalingCheckBox.checked = 0
    self.skipScalingCheckBox.setToolTip("If checked, ALPACA will skip scaling during the alignment (Not recommended).")
    alignSingleWidgetLayout.addRow("Skip scaling", self.skipScalingCheckBox)

    self.skipProjectionCheckBox = qt.QCheckBox()
    self.skipProjectionCheckBox.checked = 0
    self.skipProjectionCheckBox.setToolTip("If checked, ALPACA will skip final refinement step placing landmarks on the target suface.")
    alignSingleWidgetLayout.addRow("Skip projection", self.skipProjectionCheckBox)


    if slicer.app.majorVersion*100+slicer.app.minorVersion < 412:
      [self.projectionFactor,self.pointDensity, self.normalSearchRadius, self.FPFHSearchRadius, self.distanceThreshold, self.maxRANSAC, self.maxRANSACValidation,
      self.ICPDistanceThreshold, self.alpha, self.beta, self.CPDIterations, self.CPDTolerence] = self.addAdvancedMenu(alignSingleWidgetLayout)
    else:
      [self.projectionFactor,self.pointDensity, self.normalSearchRadius, self.FPFHSearchRadius, self.distanceThreshold, self.maxRANSAC, self.RANSACConfidence,
      self.ICPDistanceThreshold, self.alpha, self.beta, self.CPDIterations, self.CPDTolerence] = self.addAdvancedMenu(alignSingleWidgetLayout)

    # Advanced tab connections
    self.projectionFactor.connect('valueChanged(double)', self.onChangeAdvanced)
    self.pointDensity.connect('valueChanged(double)', self.onChangeAdvanced)
    self.normalSearchRadius.connect('valueChanged(double)', self.onChangeAdvanced)
    self.FPFHSearchRadius.connect('valueChanged(double)', self.onChangeAdvanced)
    self.distanceThreshold.connect('valueChanged(double)', self.onChangeAdvanced)
    self.maxRANSAC.connect('valueChanged(double)', self.onChangeAdvanced)
    if slicer.app.majorVersion*100+slicer.app.minorVersion < 412:
      self.maxRANSACValidation.connect('valueChanged(double)', self.onChangeAdvanced)
    else:
      self.RANSACConfidence.connect('valueChanged(double)', self.onChangeAdvanced)
    self.ICPDistanceThreshold.connect('valueChanged(double)', self.onChangeAdvanced)
    self.alpha.connect('valueChanged(double)', self.onChangeAdvanced)
    self.beta.connect('valueChanged(double)', self.onChangeAdvanced)
    self.CPDIterations.connect('valueChanged(double)', self.onChangeAdvanced)
    self.CPDTolerence.connect('valueChanged(double)', self.onChangeAdvanced)

    #
    # Subsample Button
    #
    self.subsampleButton = qt.QPushButton("Run subsampling")
    self.subsampleButton.toolTip = "Run subsampling of the source and target"
    self.subsampleButton.enabled = False
    alignSingleWidgetLayout.addRow(self.subsampleButton)

    #
    # Subsample Information
    #
    self.subsampleInfo = qt.QPlainTextEdit()
    self.subsampleInfo.setPlaceholderText("Subsampling information")
    self.subsampleInfo.setReadOnly(True)
    alignSingleWidgetLayout.addRow(self.subsampleInfo)

    #
    # Align Button
    #
    self.alignButton = qt.QPushButton("Run rigid alignment")
    self.alignButton.toolTip = "Run rigid alignment of the source and target"
    self.alignButton.enabled = False
    alignSingleWidgetLayout.addRow(self.alignButton)

    #
    # Plot Aligned Mesh Button
    #
    self.displayMeshButton = qt.QPushButton("Display rigidly aligned meshes")
    self.displayMeshButton.toolTip = "Display rigid alignment of the source and target meshes"
    self.displayMeshButton.enabled = False
    alignSingleWidgetLayout.addRow(self.displayMeshButton)

    #
    # Coherent point drift registration
    #
    self.CPDRegistrationButton = qt.QPushButton("Run CPD non-rigid registration")
    self.CPDRegistrationButton.toolTip = "Coherent point drift registration between source and target meshes"
    self.CPDRegistrationButton.enabled = False
    alignSingleWidgetLayout.addRow(self.CPDRegistrationButton)

    #
    # DECA registration
    #
    #self.DECAButton = qt.QPushButton("Run DeCA non-rigid registration")
    #self.DECAButton.toolTip = "DeCA registration between source and target meshes"
    #self.DECAButton.enabled = False
    #alignSingleWidgetLayout.addRow(self.DECAButton)

    #
    # Coherent point drift registration
    #
    self.displayWarpedModelButton = qt.QPushButton("Show registered source model")
    self.displayWarpedModelButton.toolTip = "Show CPD warping applied to source model"
    self.displayWarpedModelButton.enabled = False
    alignSingleWidgetLayout.addRow(self.displayWarpedModelButton)

    # connections
    self.sourceModelSelector.connect('validInputChanged(bool)', self.onSelect)
    self.sourceFiducialSelector.connect('validInputChanged(bool)', self.onSelect)
    self.targetModelSelector.connect('validInputChanged(bool)', self.onSelect)
    self.projectionFactor.connect('valueChanged(double)', self.onSelect)
    self.subsampleButton.connect('clicked(bool)', self.onSubsampleButton)
    self.alignButton.connect('clicked(bool)', self.onAlignButton)
    self.displayMeshButton.connect('clicked(bool)', self.onDisplayMeshButton)
    self.CPDRegistrationButton.connect('clicked(bool)', self.onCPDRegistration)
    #self.DECAButton.connect('clicked(bool)', self.onDECARegistration)
    self.displayWarpedModelButton.connect('clicked(bool)', self.onDisplayWarpedModel)

    # Layout within the multiprocessing tab
    alignMultiWidget=ctk.ctkCollapsibleButton()
    alignMultiWidgetLayout = qt.QFormLayout(alignMultiWidget)
    alignMultiWidget.text = "Transfer landmark points from a source mesh to a directory of target meshes "
    alignMultiTabLayout.addRow(alignMultiWidget)

    #
    # Select source mesh
    #
    self.sourceModelMultiSelector = ctk.ctkPathLineEdit()
    self.sourceModelMultiSelector.filters  = ctk.ctkPathLineEdit().Files
    self.sourceModelMultiSelector.nameFilters=["*.ply"]
    self.sourceModelMultiSelector.toolTip = "Select the source mesh"
    alignMultiWidgetLayout.addRow("Source mesh: ", self.sourceModelMultiSelector)

    #
    # Select source landmark file
    #
    self.sourceFiducialMultiSelector = ctk.ctkPathLineEdit()
    self.sourceFiducialMultiSelector.filters  = ctk.ctkPathLineEdit().Files
    self.sourceFiducialMultiSelector.nameFilters=["*.fcsv"]
    self.sourceFiducialMultiSelector.toolTip = "Select the source landmarks"
    alignMultiWidgetLayout.addRow("Source landmarks: ", self.sourceFiducialMultiSelector)

    # Select target mesh directory
    #
    self.targetModelMultiSelector = ctk.ctkPathLineEdit()
    self.targetModelMultiSelector.filters = ctk.ctkPathLineEdit.Dirs
    self.targetModelMultiSelector.toolTip = "Select the directory of meshes to be landmarked"
    alignMultiWidgetLayout.addRow("Target mesh directory: ", self.targetModelMultiSelector)

    # Select output landmark directory
    #
    self.landmarkOutputSelector = ctk.ctkPathLineEdit()
    self.landmarkOutputSelector.filters = ctk.ctkPathLineEdit.Dirs
    self.landmarkOutputSelector.toolTip = "Select the output directory where the landmarks will be saved"
    alignMultiWidgetLayout.addRow("Target output landmark directory: ", self.landmarkOutputSelector)

    self.skipScalingMultiCheckBox = qt.QCheckBox()
    self.skipScalingMultiCheckBox.checked = 0
    self.skipScalingMultiCheckBox.setToolTip("If checked, ALPACA will skip scaling during the alignment.")
    alignMultiWidgetLayout.addRow("Skip scaling", self.skipScalingMultiCheckBox)

    self.skipProjectionCheckBoxMulti = qt.QCheckBox()
    self.skipProjectionCheckBoxMulti.checked = 0
    self.skipProjectionCheckBoxMulti.setToolTip("If checked, ALPACA will skip final refinement step placing landmarks on the target suface.")
    alignMultiWidgetLayout.addRow("Skip projection", self.skipProjectionCheckBoxMulti)

    if slicer.app.majorVersion*100+slicer.app.minorVersion < 412:
      [self.projectionFactorMulti, self.pointDensityMulti, self.normalSearchRadiusMulti, self.FPFHSearchRadiusMulti, self.distanceThresholdMulti, self.maxRANSACMulti, self.maxRANSACValidationMulti,
      self.ICPDistanceThresholdMulti, self.alphaMulti, self.betaMulti, self.CPDIterationsMulti, self.CPDTolerenceMulti] = self.addAdvancedMenu(alignMultiWidgetLayout)
    else:
      [self.projectionFactorMulti, self.pointDensityMulti, self.normalSearchRadiusMulti, self.FPFHSearchRadiusMulti, self.distanceThresholdMulti, self.maxRANSACMulti, self.RANSACConfidenceMulti,
      self.ICPDistanceThresholdMulti, self.alphaMulti, self.betaMulti, self.CPDIterationsMulti, self.CPDTolerenceMulti] = self.addAdvancedMenu(alignMultiWidgetLayout)

    #
    # Run landmarking Button
    #
    self.applyLandmarkMultiButton = qt.QPushButton("Run auto-landmarking")
    self.applyLandmarkMultiButton.toolTip = "Align the taget meshes with the source mesh and transfer landmarks."
    self.applyLandmarkMultiButton.enabled = False
    alignMultiWidgetLayout.addRow(self.applyLandmarkMultiButton)


    # connections
    self.sourceModelMultiSelector.connect('validInputChanged(bool)', self.onSelectMultiProcess)
    self.sourceFiducialMultiSelector.connect('validInputChanged(bool)', self.onSelectMultiProcess)
    self.targetModelMultiSelector.connect('validInputChanged(bool)', self.onSelectMultiProcess)
    self.landmarkOutputSelector.connect('validInputChanged(bool)', self.onSelectMultiProcess)
    self.skipScalingMultiCheckBox.connect('validInputChanged(bool)', self.onSelectMultiProcess)
    self.applyLandmarkMultiButton.connect('clicked(bool)', self.onApplyLandmarkMulti)

    # Add vertical spacer
    self.layout.addStretch(1)

    # Advanced tab connections
    self.projectionFactorMulti.connect('valueChanged(double)', self.updateParameterDictionary)
    self.pointDensityMulti.connect('valueChanged(double)', self.updateParameterDictionary)
    self.normalSearchRadiusMulti.connect('valueChanged(double)', self.updateParameterDictionary)
    self.FPFHSearchRadiusMulti.connect('valueChanged(double)', self.updateParameterDictionary)
    self.distanceThresholdMulti.connect('valueChanged(double)', self.updateParameterDictionary)
    self.maxRANSACMulti.connect('valueChanged(double)', self.updateParameterDictionary)
    if slicer.app.majorVersion*100+slicer.app.minorVersion < 412:
      self.maxRANSACValidationMulti.connect('valueChanged(double)', self.updateParameterDictionary)
    else:
      self.RANSACConfidenceMulti.connect('valueChanged(double)', self.updateParameterDictionary)
    self.ICPDistanceThresholdMulti.connect('valueChanged(double)', self.updateParameterDictionary)
    self.alphaMulti.connect('valueChanged(double)', self.updateParameterDictionary)
    self.betaMulti.connect('valueChanged(double)', self.updateParameterDictionary)
    self.CPDIterationsMulti.connect('valueChanged(double)', self.updateParameterDictionary)
    self.CPDTolerenceMulti.connect('valueChanged(double)', self.updateParameterDictionary)

    # initialize the parameter dictionary from single run parameters
    if slicer.app.majorVersion*100+slicer.app.minorVersion < 412:
      self.parameterDictionary = {
        "projectionFactor": self.projectionFactor.value,
        "pointDensity": self.pointDensity.value,
        "normalSearchRadius" : self.normalSearchRadius.value,
        "FPFHSearchRadius" : self.FPFHSearchRadius.value,
        "distanceThreshold" : self.distanceThreshold.value,
        "maxRANSAC" : int(self.maxRANSAC.value),
        "maxRANSACValidation" : int(self.maxRANSACValidation.value),
        "ICPDistanceThreshold"  : self.ICPDistanceThreshold.value,
        "alpha" : self.alpha.value,
        "beta" : self.beta.value,
        "CPDIterations" : int(self.CPDIterations.value),
        "CPDTolerence" : self.CPDTolerence.value
        }
    else:
      self.parameterDictionary = {
        "projectionFactor": self.projectionFactor.value,
        "pointDensity": self.pointDensity.value,
        "normalSearchRadius" : self.normalSearchRadius.value,
        "FPFHSearchRadius" : self.FPFHSearchRadius.value,
        "distanceThreshold" : self.distanceThreshold.value,
        "maxRANSAC" : int(self.maxRANSAC.value),
        "RANSACConfidence" : int(self.RANSACConfidence.value),
        "ICPDistanceThreshold"  : self.ICPDistanceThreshold.value,
        "alpha" : self.alpha.value,
        "beta" : self.beta.value,
        "CPDIterations" : int(self.CPDIterations.value),
        "CPDTolerence" : self.CPDTolerence.value
        }
    #
    # initialize the parameter dictionary from multi run parameters
    if slicer.app.majorVersion*100+slicer.app.minorVersion < 412:
      self.parameterDictionaryMulti = {
        "projectionFactor": self.projectionFactorMulti.value,
        "pointDensity": self.pointDensityMulti.value,
        "normalSearchRadius" : self.normalSearchRadiusMulti.value,
        "FPFHSearchRadius" : self.FPFHSearchRadiusMulti.value,
        "distanceThreshold" : self.distanceThresholdMulti.value,
        "maxRANSAC" : int(self.maxRANSACMulti.value),
        "maxRANSACValidation" : int(self.maxRANSACValidationMulti.value),
        "ICPDistanceThreshold"  : self.ICPDistanceThresholdMulti.value,
        "alpha" : self.alphaMulti.value,
        "beta" : self.betaMulti.value,
        "CPDIterations" : int(self.CPDIterationsMulti.value),
        "CPDTolerence" : self.CPDTolerenceMulti.value
        }
    else:
      self.parameterDictionaryMulti = {
        "projectionFactor": self.projectionFactorMulti.value,
        "pointDensity": self.pointDensityMulti.value,
        "normalSearchRadius" : self.normalSearchRadiusMulti.value,
        "FPFHSearchRadius" : self.FPFHSearchRadiusMulti.value,
        "distanceThreshold" : self.distanceThresholdMulti.value,
        "maxRANSAC" : int(self.maxRANSACMulti.value),
        "RANSACConfidence" : int(self.RANSACConfidenceMulti.value),
        "ICPDistanceThreshold"  : self.ICPDistanceThresholdMulti.value,
        "alpha" : self.alphaMulti.value,
        "beta" : self.betaMulti.value,
        "CPDIterations" : int(self.CPDIterationsMulti.value),
        "CPDTolerence" : self.CPDTolerenceMulti.value
        }

  def cleanup(self):
    pass

  def onSelect(self):
    self.subsampleButton.enabled = bool ( self.sourceModelSelector.currentPath and self.targetModelSelector.currentPath and self.sourceFiducialSelector.currentPath)
    if bool(self.sourceModelSelector.currentPath):
      self.sourceModelMultiSelector.currentPath = self.sourceModelSelector.currentPath
    if bool(self.sourceFiducialSelector.currentPath):
      self.sourceFiducialMultiSelector.currentPath = self.sourceFiducialSelector.currentPath
    if bool(self.targetModelSelector.currentPath):
      path = os.path.dirname(self.targetModelSelector.currentPath)
      self.targetModelMultiSelector.currentPath = path
    self.skipScalingMultiCheckBox.checked = self.skipScalingCheckBox.checked
    self.skipProjectionCheckBoxMulti.checked = self.skipProjectionCheckBox.checked
    self.projectionFactorMulti.value = self.projectionFactor.value


  def onSelectMultiProcess(self):
    self.applyLandmarkMultiButton.enabled = bool ( self.sourceModelMultiSelector.currentPath and self.sourceFiducialMultiSelector.currentPath
    and self.targetModelMultiSelector.currentPath and self.landmarkOutputSelector.currentPath)

  def onSubsampleButton(self):
    logic = ALPACALogic()
    self.sourceData, self.targetData, self.sourcePoints, self.targetPoints, self.sourceFeatures, \
      self.targetFeatures, self.voxelSize, self.scaling = logic.runSubsample(self.sourceModelSelector.currentPath,
                                                                              self.targetModelSelector.currentPath, self.skipScalingCheckBox.checked, self.parameterDictionary)
    # Convert to VTK points
    self.sourceSLM_vtk = logic.convertPointsToVTK(self.sourcePoints.points)
    self.targetSLM_vtk = logic.convertPointsToVTK(self.targetPoints.points)

    # Display target points
    blue=[0,0,1]
    self.targetCloudNode = logic.displayPointCloud(self.targetSLM_vtk, self.voxelSize/10, 'Target Pointcloud', blue)
    logic.RAS2LPSTransform(self.targetCloudNode)
    self.updateLayout()

    # Enable next step of analysis
    self.alignButton.enabled = True

    # Output information on subsampling
    self.subsampleInfo.clear()
    self.subsampleInfo.insertPlainText(f':: Your subsampled source pointcloud has a total of {len(self.sourcePoints.points)} points. \n')
    self.subsampleInfo.insertPlainText(f':: Your subsampled target pointcloud has a total of {len(self.targetPoints.points)} points. ')

  def onAlignButton(self):
    logic = ALPACALogic()
    self.transformMatrix = logic.estimateTransform(self.sourcePoints, self.targetPoints, self.sourceFeatures, self.targetFeatures, self.voxelSize, self.skipScalingCheckBox.checked, self.parameterDictionary)
    self.ICPTransformNode = logic.convertMatrixToTransformNode(self.transformMatrix, 'Rigid Transformation Matrix')

    # For later analysis, apply transform to VTK arrays directly
    transform_vtk = self.ICPTransformNode.GetMatrixTransformToParent()
    self.alignedSourceSLM_vtk = logic.applyTransform(transform_vtk, self.sourceSLM_vtk)

    # Display aligned source points using transform that can be viewed/edited in the scene
    red=[1,0,0]
    self.sourceCloudNode = logic.displayPointCloud(self.sourceSLM_vtk, self.voxelSize/10, 'Source Pointcloud', red)
    self.sourceCloudNode.SetAndObserveTransformNodeID(self.ICPTransformNode.GetID())
    slicer.vtkSlicerTransformLogic().hardenTransform(self.sourceCloudNode)
    logic.RAS2LPSTransform(self.sourceCloudNode)
    self.updateLayout()

    # Enable next step of analysis
    self.displayMeshButton.enabled = True

  def onDisplayMeshButton(self):
    logic = ALPACALogic()
    # Display target points
    self.targetModelNode = slicer.util.loadModel(self.targetModelSelector.currentPath)
    blue=[0,0,1]

    # Display aligned source points
    self.sourceModelNode = slicer.util.loadModel(self.sourceModelSelector.currentPath)
    points = slicer.util.arrayFromModelPoints(self.sourceModelNode)
    points[:] = np.asarray(self.sourceData.points)
    self.sourceModelNode.GetPolyData().GetPoints().GetData().Modified()
    self.sourceModelNode.SetAndObserveTransformNodeID(self.ICPTransformNode.GetID())
    slicer.vtkSlicerTransformLogic().hardenTransform(self.sourceModelNode)
    logic.RAS2LPSTransform(self.sourceModelNode)
    red=[1,0,0]
    self.sourceModelNode.GetDisplayNode().SetColor(red)

    self.sourceCloudNode.GetDisplayNode().SetVisibility(False)
    self.targetCloudNode.GetDisplayNode().SetVisibility(False)

    # Enable next step of analysis
    self.CPDRegistrationButton.enabled = True

  def onCPDRegistration(self):
    logic = ALPACALogic()
    # Get source landmarks from file
    sourceLM_vtk, sourceLMNode =  logic.loadAndScaleFiducials(self.sourceFiducialSelector.currentPath, self.scaling)
    transform_vtk = self.ICPTransformNode.GetMatrixTransformToParent()
    self.alignedSourceLM_vtk = logic.applyTransform(transform_vtk, sourceLM_vtk)

    # Registration
    self.alignedSourceSLM_np = vtk_np.vtk_to_numpy(self.alignedSourceSLM_vtk.GetPoints().GetData())
    self.alignedSourceLM_np = vtk_np.vtk_to_numpy(self.alignedSourceLM_vtk.GetPoints().GetData())
    self.registeredSourceArray = logic.runCPDRegistration(self.alignedSourceLM_np, self.alignedSourceSLM_np, self.targetPoints.points, self.parameterDictionary)
    outputPoints = logic.exportPointCloud(self.registeredSourceArray, "Initial Predicted Landmarks")
    inputPoints = logic.exportPointCloud(self.alignedSourceLM_np, "Original Landmarks")
    green=[0,1,0]
    outputPoints.GetDisplayNode().SetColor(green)
    logic.RAS2LPSTransform(outputPoints)
    logic.RAS2LPSTransform(inputPoints)
    self.registeredSourceLM_vtk = logic.convertPointsToVTK(self.registeredSourceArray)

    outputPoints_vtk = logic.getFiducialPoints(outputPoints)
    inputPoints_vtk = logic.getFiducialPoints(inputPoints)

    # Get warped source model
    self.warpedSourceNode = logic.applyTPSTransform(inputPoints_vtk, outputPoints_vtk, self.sourceModelNode, 'Warped Source Mesh')
    self.warpedSourceNode.GetDisplayNode().SetVisibility(False)
    outputPoints.GetDisplayNode().SetPointLabelsVisibility(False)
    slicer.mrmlScene.RemoveNode(inputPoints)

    if self.skipProjectionCheckBox.checked:
      logic.propagateLandmarkTypes(sourceLMNode, outputPoints)
    # Projection
    else:
      print(":: Projecting landmarks to external surface")
      projectionFactor = self.projectionFactor.value/100
      projectedLandmarks = logic.runPointProjection(self.warpedSourceNode, self.targetModelNode, outputPoints, projectionFactor)
      logic.propagateLandmarkTypes(sourceLMNode, projectedLandmarks)
      projectedLandmarks.GetDisplayNode().SetPointLabelsVisibility(False)
      outputPoints.GetDisplayNode().SetVisibility(False)


    # Enable next step of analysis
    self.displayWarpedModelButton.enabled = True

    # Update visualization
    slicer.mrmlScene.RemoveNode(sourceLMNode)
    self.sourceModelNode.GetDisplayNode().SetVisibility(False)

  def onDisplayWarpedModel(self):
    logic = ALPACALogic()
    green=[0,1,0]
    self.warpedSourceNode.GetDisplayNode().SetColor(green)
    self.warpedSourceNode.GetDisplayNode().SetVisibility(True)

  def onApplyLandmarkMulti(self):
    logic = ALPACALogic()
    if self.skipProjectionCheckBoxMulti.checked != 0:
      projectionFactor = 0
    else:
      projectionFactor = self.projectionFactor.value/100

    logic.runLandmarkMultiprocess(self.sourceModelMultiSelector.currentPath,self.sourceFiducialMultiSelector.currentPath,
    self.targetModelMultiSelector.currentPath, self.landmarkOutputSelector.currentPath, self.skipScalingMultiCheckBox.checked, projectionFactor,self.parameterDictionaryMulti )


  def updateLayout(self):
    layoutManager = slicer.app.layoutManager()
    layoutManager.setLayout(9)  #set layout to 3D only
    layoutManager.threeDWidget(0).threeDView().resetFocalPoint()
    layoutManager.threeDWidget(0).threeDView().resetCamera()

  def onChangeAdvanced(self):
    self.pointDensityMulti.value = self.pointDensity.value
    self.normalSearchRadiusMulti.value = self.normalSearchRadius.value
    self.FPFHSearchRadiusMulti.value = self.FPFHSearchRadius.value
    self.distanceThresholdMulti.value = self.distanceThreshold.value
    self.maxRANSACMulti.value = self.maxRANSAC.value
    if slicer.app.majorVersion*100+slicer.app.minorVersion < 412:
      self.maxRANSACValidationMulti.value = self.maxRANSACValidation.value
    else:
      self.RANSACConfidenceMulti.value = self.RANSACConfidence.value
    self.ICPDistanceThresholdMulti.value  = self.ICPDistanceThreshold.value
    self.alphaMulti.value = self.alpha.value
    self.betaMulti.value = self.beta.value
    self.CPDTolerenceMulti.value = self.CPDTolerence.value

    self.updateParameterDictionary()


  def updateParameterDictionary(self):
    # update the parameter dictionary from single run parameters
    if hasattr(self, 'parameterDictionary'):
      self.parameterDictionary["projectionFactor"] = self.projectionFactor.value
      self.parameterDictionary["pointDensity"] = self.pointDensity.value
      self.parameterDictionary["normalSearchRadius"] = int(self.normalSearchRadius.value)
      self.parameterDictionary["FPFHSearchRadius"] = int(self.FPFHSearchRadius.value)
      self.parameterDictionary["distanceThreshold"] = self.distanceThreshold.value
      self.parameterDictionary["maxRANSAC"] = int(self.maxRANSAC.value)
      if slicer.app.majorVersion*100+slicer.app.minorVersion < 412:
        self.parameterDictionary["maxRANSACValidation"] = int(self.maxRANSACValidation.value)
      else:
        self.parameterDictionary["RANSACConfidence"] = int(self.RANSACConfidence.value)
      self.parameterDictionary["ICPDistanceThreshold"] = self.ICPDistanceThreshold.value
      self.parameterDictionary["alpha"] = self.alpha.value
      self.parameterDictionary["beta"] = self.beta.value
      self.parameterDictionary["CPDIterations"] = int(self.CPDIterations.value)
      self.parameterDictionary["CPDTolerence"] = self.CPDTolerence.value

    # update the parameter dictionary from multi run parameters
    if hasattr(self, 'parameterDictionaryMulti'):
      self.parameterDictionaryMulti["projectionFactor"] = self.projectionFactorMulti.value
      self.parameterDictionaryMulti["pointDensity"] = self.pointDensityMulti.value
      self.parameterDictionaryMulti["normalSearchRadius"] = int(self.normalSearchRadiusMulti.value)
      self.parameterDictionaryMulti["FPFHSearchRadius"] = int(self.FPFHSearchRadiusMulti.value)
      self.parameterDictionaryMulti["distanceThreshold"] = self.distanceThresholdMulti.value
      self.parameterDictionaryMulti["maxRANSAC"] = int(self.maxRANSACMulti.value)
      if slicer.app.majorVersion*100+slicer.app.minorVersion < 412:
        self.parameterDictionaryMulti["maxRANSACValidation"] = int(self.maxRANSACValidationMulti.value)
      else:
        self.parameterDictionaryMulti["RANSACConfidence"] = int(self.RANSACConfidenceMulti.value)
      self.parameterDictionaryMulti["ICPDistanceThreshold"] = self.ICPDistanceThresholdMulti.value
      self.parameterDictionaryMulti["alpha"] = self.alphaMulti.value
      self.parameterDictionaryMulti["beta"] = self.betaMulti.value
      self.parameterDictionaryMulti["CPDIterations"] = int(self.CPDIterationsMulti.value)
      self.parameterDictionaryMulti["CPDTolerence"] = self.CPDTolerenceMulti.value



  def addAdvancedMenu(self, currentWidgetLayout):
    #
    # Advanced menu for single run
    #
    advancedCollapsibleButton = ctk.ctkCollapsibleButton()
    advancedCollapsibleButton.text = "Advanced parameter settings"
    advancedCollapsibleButton.collapsed = True
    currentWidgetLayout.addRow(advancedCollapsibleButton)
    advancedFormLayout = qt.QFormLayout(advancedCollapsibleButton)

    # Point density label
    pointDensityCollapsibleButton=ctk.ctkCollapsibleButton()
    pointDensityCollapsibleButton.text = "Point density and max projection"
    advancedFormLayout.addRow(pointDensityCollapsibleButton)
    pointDensityFormLayout = qt.QFormLayout(pointDensityCollapsibleButton)

    # Rigid registration label
    rigidRegistrationCollapsibleButton=ctk.ctkCollapsibleButton()
    rigidRegistrationCollapsibleButton.text = "Rigid registration"
    advancedFormLayout.addRow(rigidRegistrationCollapsibleButton)
    rigidRegistrationFormLayout = qt.QFormLayout(rigidRegistrationCollapsibleButton)

    # Deformable registration label
    deformableRegistrationCollapsibleButton=ctk.ctkCollapsibleButton()
    deformableRegistrationCollapsibleButton.text = "Deformable registration"
    advancedFormLayout.addRow(deformableRegistrationCollapsibleButton)
    deformableRegistrationFormLayout = qt.QFormLayout(deformableRegistrationCollapsibleButton)

    # Point Density slider
    pointDensity = ctk.ctkSliderWidget()
    pointDensity.singleStep = 0.1
    pointDensity.minimum = 0.1
    pointDensity.maximum = 3
    pointDensity.value = 1
    pointDensity.setToolTip("Adjust the density of the pointclouds. Larger values increase the number of points, and vice versa.")
    pointDensityFormLayout.addRow("Point Density Adjustment: ", pointDensity)

    # Set max projection factor
    projectionFactor = ctk.ctkSliderWidget()
    projectionFactor.enabled = True
    projectionFactor.singleStep = 1
    projectionFactor.minimum = 0
    projectionFactor.maximum = 10
    projectionFactor.value = 1
    projectionFactor.setToolTip("Set maximum point projection as a percentage of the image diagonal. Point projection is used to make sure predicted landmarks are placed on the target mesh.")
    pointDensityFormLayout.addRow("Maximum projection factor : ", projectionFactor)

    # Normal search radius slider

    normalSearchRadius = ctk.ctkSliderWidget()
    normalSearchRadius.singleStep = 1
    normalSearchRadius.minimum = 2
    normalSearchRadius.maximum = 12
    normalSearchRadius.value = 2
    normalSearchRadius.setToolTip("Set size of the neighborhood used when computing normals")
    rigidRegistrationFormLayout.addRow("Normal search radius: ", normalSearchRadius)

    #FPFH Search Radius slider
    FPFHSearchRadius = ctk.ctkSliderWidget()
    FPFHSearchRadius.singleStep = 1
    FPFHSearchRadius.minimum = 3
    FPFHSearchRadius.maximum = 20
    FPFHSearchRadius.value = 5
    FPFHSearchRadius.setToolTip("Set size of the neighborhood used when computing FPFH features")
    rigidRegistrationFormLayout.addRow("FPFH Search radius: ", FPFHSearchRadius)


    # Maximum distance threshold slider
    distanceThreshold = ctk.ctkSliderWidget()
    distanceThreshold.singleStep = .25
    distanceThreshold.minimum = 0.5
    distanceThreshold.maximum = 4
    distanceThreshold.value = 3
    distanceThreshold.setToolTip("Maximum correspondence points-pair distance threshold")
    rigidRegistrationFormLayout.addRow("Maximum corresponding point distance: ", distanceThreshold)

    # Maximum RANSAC iterations slider
    maxRANSAC = ctk.ctkDoubleSpinBox()
    maxRANSAC.singleStep = 1
    maxRANSAC.setDecimals(0)
    maxRANSAC.minimum = 1
    maxRANSAC.maximum = 500000000
    maxRANSAC.value = 1000000
    maxRANSAC.setToolTip("Maximum number of iterations of the RANSAC algorithm")
    rigidRegistrationFormLayout.addRow("Maximum RANSAC iterations: ", maxRANSAC)

    # Maximum RANSAC validation steps
    if slicer.app.majorVersion*100+slicer.app.minorVersion < 412:
      maxRANSACValidation = ctk.ctkDoubleSpinBox()
      maxRANSACValidation.singleStep = 1
      maxRANSACValidation.setDecimals(0)
      maxRANSACValidation.minimum = 1
      maxRANSACValidation.maximum = 500000000
      maxRANSACValidation.value = 500
      maxRANSACValidation.setToolTip("Maximum number of RANSAC validation steps")
      rigidRegistrationFormLayout.addRow("Maximum RANSAC validation steps: ", maxRANSACValidation)
    else:
      RANSACConfidence = ctk.ctkDoubleSpinBox()
      RANSACConfidence.singleStep = 0.001
      RANSACConfidence.setDecimals(3)
      RANSACConfidence.minimum = 0
      RANSACConfidence.maximum = 1
      RANSACConfidence.value = 0.999
      RANSACConfidence.setToolTip("Set up confidence (convergence criteria) for RANSAC global registration")
      rigidRegistrationFormLayout.addRow("Set up RANSAC confidence: ", RANSACConfidence)

    # ICP distance threshold slider
    ICPDistanceThreshold = ctk.ctkSliderWidget()
    ICPDistanceThreshold.singleStep = .1
    ICPDistanceThreshold.minimum = 0.1
    ICPDistanceThreshold.maximum = 2
    ICPDistanceThreshold.value = 1.5
    ICPDistanceThreshold.setToolTip("Maximum ICP points-pair distance threshold")
    rigidRegistrationFormLayout.addRow("Maximum ICP distance: ", ICPDistanceThreshold)

    # Alpha slider
    alpha = ctk.ctkDoubleSpinBox()
    alpha.singleStep = .1
    alpha.setDecimals(1)
    alpha.minimum = 0.1
    alpha.maximum = 10
    alpha.value = 2
    alpha.setToolTip("Parameter specifying trade-off between fit and smoothness. Low values induce fluidity, while higher values impose rigidity")
    deformableRegistrationFormLayout.addRow("Rigidity (alpha): ", alpha)

    # Beta slider
    beta = ctk.ctkDoubleSpinBox()
    beta.singleStep = 0.1
    beta.setDecimals(1)
    beta.minimum = 0.1
    beta.maximum = 10
    beta.value = 2
    beta.setToolTip("Width of gaussian filter used when applying smoothness constraint")
    deformableRegistrationFormLayout.addRow("Motion coherence (beta): ", beta)

    # # CPD iterations slider
    CPDIterations = ctk.ctkSliderWidget()
    CPDIterations.singleStep = 1
    CPDIterations.minimum = 100
    CPDIterations.maximum = 1000
    CPDIterations.value = 100
    CPDIterations.setToolTip("Maximum number of iterations of the CPD procedure")
    deformableRegistrationFormLayout.addRow("CPD iterations: ", CPDIterations)

    # # CPD tolerance slider
    CPDTolerence = ctk.ctkSliderWidget()
    CPDTolerence.setDecimals(4)
    CPDTolerence.singleStep = .0001
    CPDTolerence.minimum = 0.0001
    CPDTolerence.maximum = 0.01
    CPDTolerence.value = 0.001
    CPDTolerence.setToolTip("Tolerance used to assess CPD convergence")
    deformableRegistrationFormLayout.addRow("CPD tolerance: ", CPDTolerence)

    if slicer.app.majorVersion*100+slicer.app.minorVersion < 412:
      return projectionFactor, pointDensity, normalSearchRadius, FPFHSearchRadius, distanceThreshold, maxRANSAC, maxRANSACValidation, ICPDistanceThreshold, alpha, beta, CPDIterations, CPDTolerence
    else:
      return projectionFactor, pointDensity, normalSearchRadius, FPFHSearchRadius, distanceThreshold, maxRANSAC, RANSACConfidence, ICPDistanceThreshold, alpha, beta, CPDIterations, CPDTolerence

#
# ALPACALogic
#

class ALPACALogic(ScriptedLoadableModuleLogic):
  """This class should implement all the actual
    computation done by your module.  The interface
    should be such that other python code can import
    this class and make use of the functionality without
    requiring an instance of the Widget.
    Uses ScriptedLoadableModuleLogic base class, available at:
    https://github.com/Slicer/Slicer/blob/master/Base/Python/slicer/ScriptedLoadableModule.py
    """

  def runLandmarkMultiprocess(self, sourceModelPath, sourceLandmarkPath, targetModelDirectory, outputDirectory, skipScaling, projectionFactor, parameters):
    extensionModel = ".ply"
    # Iterate through target models
    for targetFileName in os.listdir(targetModelDirectory):
      if targetFileName.endswith(extensionModel):
        targetFilePath = os.path.join(targetModelDirectory, targetFileName)
        # Subsample source and target models
        sourceData, targetData, sourcePoints, targetPoints, sourceFeatures, targetFeatures, voxelSize, scaling = self.runSubsample(sourceModelPath,
        	targetFilePath, skipScaling, parameters)
        # Rigid registration of source sampled points and landmarks
        sourceLM_vtk, sourceLMNode = self.loadAndScaleFiducials(sourceLandmarkPath, scaling)
        ICPTransform = self.estimateTransform(sourcePoints, targetPoints, sourceFeatures, targetFeatures, voxelSize, skipScaling, parameters)
        ICPTransform_vtk = self.convertMatrixToVTK(ICPTransform)
        sourceSLM_vtk = self.convertPointsToVTK(sourcePoints.points)
        alignedSourceSLM_vtk = self.applyTransform(ICPTransform_vtk, sourceSLM_vtk)
        alignedSourceLM_vtk = self.applyTransform(ICPTransform_vtk, sourceLM_vtk)

        # Non-rigid Registration
        alignedSourceSLM_np = vtk_np.vtk_to_numpy(alignedSourceSLM_vtk.GetPoints().GetData())
        alignedSourceLM_np = vtk_np.vtk_to_numpy(alignedSourceLM_vtk.GetPoints().GetData())
        registeredSourceLM_np = self.runCPDRegistration(alignedSourceLM_np, alignedSourceSLM_np, targetPoints.points, parameters)
        outputFiducialNode = self.exportPointCloud(registeredSourceLM_np, "Initial Predicted Landmarks")
        self.RAS2LPSTransform(outputFiducialNode)
        # Projection
        if projectionFactor == 0:
          self.propagateLandmarkTypes(sourceLMNode, outputFiducialNode)
          # Save output landmarks
          rootName = os.path.splitext(targetFileName)[0]
          outputFilePath = os.path.join(outputDirectory, rootName + ".fcsv")
          slicer.util.saveNode(outputFiducialNode, outputFilePath)
          slicer.mrmlScene.RemoveNode(outputFiducialNode)
        else:
          outputPoints_vtk = self.getFiducialPoints(outputFiducialNode)
          targetModelNode = slicer.util.loadModel(targetFilePath)
          sourceModelNode = slicer.util.loadModel(sourceModelPath)
          sourcePoints = slicer.util.arrayFromModelPoints(sourceModelNode)
          sourcePoints[:] = np.asarray(sourceData.points)
          sourceModelNode.GetPolyData().GetPoints().GetData().Modified()
          sourceModelNode_warped = self.applyTPSTransform(sourceLM_vtk.GetPoints(), outputPoints_vtk, sourceModelNode, 'Warped Source Mesh')

          # project landmarks from template to model
          maxProjection = (targetModelNode.GetPolyData().GetLength()) * projectionFactor
          projectedPoints = self.projectPointsPolydata(sourceModelNode_warped.GetPolyData(), targetModelNode.GetPolyData(), outputPoints_vtk, maxProjection)
          projectedLMNode= slicer.mrmlScene.AddNewNodeByClass('vtkMRMLMarkupsFiducialNode',"Refined Predicted Landmarks")
          for i in range(projectedPoints.GetNumberOfPoints()):
            point = projectedPoints.GetPoint(i)
            projectedLMNode.AddFiducialFromArray(point)
          self.propagateLandmarkTypes(sourceLMNode, projectedLMNode)
          # Save output landmarks
          rootName = os.path.splitext(targetFileName)[0]
          outputFilePath = os.path.join(outputDirectory, rootName + ".fcsv")
          slicer.util.saveNode(projectedLMNode, outputFilePath)
          slicer.mrmlScene.RemoveNode(outputFiducialNode)
          slicer.mrmlScene.RemoveNode(projectedLMNode)
          slicer.mrmlScene.RemoveNode(sourceModelNode)
          slicer.mrmlScene.RemoveNode(targetModelNode)
          slicer.mrmlScene.RemoveNode(sourceModelNode_warped)
          slicer.mrmlScene.RemoveNode(sourceLMNode)


  def exportPointCloud(self, pointCloud, nodeName):
    fiducialNode = slicer.mrmlScene.AddNewNodeByClass('vtkMRMLMarkupsFiducialNode',nodeName)
    for point in pointCloud:
      fiducialNode.AddFiducialFromArray(point)
    return fiducialNode

    #node.AddFiducialFromArray(point)
  def applyTPSTransform(self, sourcePoints, targetPoints, modelNode, nodeName):
    transform=vtk.vtkThinPlateSplineTransform()
    transform.SetSourceLandmarks( sourcePoints)
    transform.SetTargetLandmarks( targetPoints )
    transform.SetBasisToR() # for 3D transform

    transformFilter = vtk.vtkTransformPolyDataFilter()
    transformFilter.SetInputData(modelNode.GetPolyData())
    transformFilter.SetTransform(transform)
    transformFilter.Update()

    warpedPolyData = transformFilter.GetOutput()
    warpedModelNode = slicer.mrmlScene.AddNewNodeByClass('vtkMRMLModelNode', nodeName)
    warpedModelNode.CreateDefaultDisplayNodes()
    warpedModelNode.SetAndObservePolyData(warpedPolyData)
    #self.RAS2LPSTransform(warpedModelNode)
    return warpedModelNode

  def runCPDRegistration(self, sourceLM, sourceSLM, targetSLM, parameters):
    from open3d import geometry
    from open3d import utility
    sourceArrayCombined = np.append(sourceSLM, sourceLM, axis=0)
    targetArray = np.asarray(targetSLM)
    #Convert to pointcloud for scaling
    sourceCloud = geometry.PointCloud()
    sourceCloud.points = utility.Vector3dVector(sourceArrayCombined)
    targetCloud = geometry.PointCloud()
    targetCloud.points = utility.Vector3dVector(targetArray)
    cloudSize = np.max(targetCloud.get_max_bound() - targetCloud.get_min_bound())
    targetCloud.scale(25 / cloudSize, center = (0,0,0))
    sourceCloud.scale   (25 / cloudSize, center = (0,0,0))
    #Convert back to numpy for cpd
    sourceArrayCombined = np.asarray(sourceCloud.points,dtype=np.float32)
    targetArray = np.asarray(targetCloud.points,dtype=np.float32)
    registrationOutput = self.cpd_registration(targetArray, sourceArrayCombined, parameters["CPDIterations"], parameters["CPDTolerence"], parameters["alpha"], parameters["beta"])
    deformed_array, _ = registrationOutput.register()
    #Capture output landmarks from source pointcloud
    fiducial_prediction = deformed_array[-len(sourceLM):]
    fiducialCloud = geometry.PointCloud()
    fiducialCloud.points = utility.Vector3dVector(fiducial_prediction)
    fiducialCloud.scale(cloudSize/25, center = (0,0,0))
    return np.asarray(fiducialCloud.points)

  def RAS2LPSTransform(self, modelNode):
    matrix=vtk.vtkMatrix4x4()
    matrix.Identity()
    matrix.SetElement(0,0,-1)
    matrix.SetElement(1,1,-1)
    transform=vtk.vtkTransform()
    transform.SetMatrix(matrix)
    transformNode = slicer.mrmlScene.AddNewNodeByClass('vtkMRMLTransformNode', 'RAS2LPS')
    transformNode.SetAndObserveTransformToParent( transform )
    modelNode.SetAndObserveTransformNodeID(transformNode.GetID())
    slicer.vtkSlicerTransformLogic().hardenTransform(modelNode)
    slicer.mrmlScene.RemoveNode(transformNode)

  def convertMatrixToVTK(self, matrix):
    matrix_vtk = vtk.vtkMatrix4x4()
    for i in range(4):
      for j in range(4):
        matrix_vtk.SetElement(i,j,matrix[i][j])
    return matrix_vtk

  def convertMatrixToTransformNode(self, matrix, transformName):
    matrix_vtk = vtk.vtkMatrix4x4()
    for i in range(4):
      for j in range(4):
        matrix_vtk.SetElement(i,j,matrix[i][j])

    transform = vtk.vtkTransform()
    transform.SetMatrix(matrix_vtk)
    transformNode =  slicer.mrmlScene.AddNewNodeByClass('vtkMRMLTransformNode', transformName)
    transformNode.SetAndObserveTransformToParent( transform )

    return transformNode

  def applyTransform(self, matrix, polydata):
    transform = vtk.vtkTransform()
    transform.SetMatrix(matrix)

    transformFilter = vtk.vtkTransformPolyDataFilter()
    transformFilter.SetTransform(transform)
    transformFilter.SetInputData(polydata)
    transformFilter.Update()
    return transformFilter.GetOutput()

  def convertPointsToVTK(self, points):
    array_vtk = vtk_np.numpy_to_vtk(points, deep=True, array_type=vtk.VTK_FLOAT)
    points_vtk = vtk.vtkPoints()
    points_vtk.SetData(array_vtk)
    polydata_vtk = vtk.vtkPolyData()
    polydata_vtk.SetPoints(points_vtk)
    return polydata_vtk

  def displayPointCloud(self, polydata, pointRadius, nodeName, nodeColor):
    #set up glyph for visualizing point cloud
    sphereSource = vtk.vtkSphereSource()
    sphereSource.SetRadius(pointRadius)
    glyph = vtk.vtkGlyph3D()
    glyph.SetSourceConnection(sphereSource.GetOutputPort())
    glyph.SetInputData(polydata)
    glyph.ScalingOff()
    glyph.Update()

    #display
    modelNode=slicer.mrmlScene.GetFirstNodeByName(nodeName)
    if modelNode is None:  # if there is no node with this name, create with display node
      modelNode = slicer.mrmlScene.AddNewNodeByClass('vtkMRMLModelNode', nodeName)
      modelNode.CreateDefaultDisplayNodes()

    modelNode.SetAndObservePolyData(glyph.GetOutput())
    modelNode.GetDisplayNode().SetColor(nodeColor)
    return modelNode

  def displayMesh(self, polydata, nodeName, nodeColor):
    modelNode=slicer.mrmlScene.GetFirstNodeByName(nodeName)
    if modelNode is None:  # if there is no node with this name, create with display node
      modelNode = slicer.mrmlScene.AddNewNodeByClass('vtkMRMLModelNode', nodeName)
      modelNode.CreateDefaultDisplayNodes()

    modelNode.SetAndObservePolyData(polydata)
    modelNode.GetDisplayNode().SetColor(nodeColor)
    return modelNode

  def estimateTransform(self, sourcePoints, targetPoints, sourceFeatures, targetFeatures, voxelSize, skipScaling, parameters):
    if slicer.app.majorVersion*100+slicer.app.minorVersion < 412:
<<<<<<< HEAD
      ransac = self.execute_global_registration(sourcePoints, targetPoints, sourceFeatures, targetFeatures, voxelSize * 2.5,
        parameters["distanceThreshold"], parameters["maxRANSAC"], parameters["maxRANSACValidation"], skipScaling)
    else:
      ransac = self.execute_global_registration_2(sourcePoints, targetPoints, sourceFeatures, targetFeatures, voxelSize * 2.5,
=======
      ransac = self.execute_global_registration(sourcePoints, targetPoints, sourceFeatures, targetFeatures, voxelSize, 
        parameters["distanceThreshold"], parameters["maxRANSAC"], parameters["maxRANSACValidation"], skipScaling)
    else:
      ransac = self.execute_global_registration_2(sourcePoints, targetPoints, sourceFeatures, targetFeatures, voxelSize, 
>>>>>>> f02512dc
        parameters["distanceThreshold"], parameters["maxRANSAC"], parameters["RANSACConfidence"], skipScaling)

    # Refine the initial registration using an Iterative Closest Point (ICP) registration
<<<<<<< HEAD
    icp = self.refine_registration(sourcePoints, targetPoints, sourceFeatures, targetFeatures, voxelSize * 2.5, ransac, parameters["ICPDistanceThreshold"])
    return icp.transformation

=======
    icp = self.refine_registration(sourcePoints, targetPoints, sourceFeatures, targetFeatures, voxelSize, ransac, parameters["ICPDistanceThreshold"]) 
    return icp.transformation                                     
  
>>>>>>> f02512dc
  def runSubsample(self, sourcePath, targetPath, skipScaling, parameters):
    from open3d import io
    print(":: Loading point clouds and downsampling")
    source = io.read_point_cloud(sourcePath)
    sourceSize = np.linalg.norm(np.asarray(source.get_max_bound()) - np.asarray(source.get_min_bound()))
    target = io.read_point_cloud(targetPath)
    targetSize = np.linalg.norm(np.asarray(target.get_max_bound()) - np.asarray(target.get_min_bound()))
    voxel_size = targetSize/(55*parameters["pointDensity"])
    scaling = (targetSize)/sourceSize
    if skipScaling != 0:
        scaling = 1
    source.scale(scaling, center = (0,0,0))
    source_down, source_fpfh = self.preprocess_point_cloud(source, voxel_size, parameters["normalSearchRadius"], parameters["FPFHSearchRadius"])
    target_down, target_fpfh = self.preprocess_point_cloud(target, voxel_size, parameters["normalSearchRadius"], parameters["FPFHSearchRadius"])
    return source, target, source_down, target_down, source_fpfh, target_fpfh, voxel_size, scaling

  def loadAndScaleFiducials (self, fiducialPath, scaling):
    from open3d import geometry
    from open3d import utility
    sourceLandmarkNode =  slicer.util.loadMarkups(fiducialPath)
    self.RAS2LPSTransform(sourceLandmarkNode)
    point = [0,0,0]
    sourceLandmarks_np=np.zeros(shape=(sourceLandmarkNode.GetNumberOfFiducials(),3))
    for i in range(sourceLandmarkNode.GetNumberOfFiducials()):
      sourceLandmarkNode.GetMarkupPoint(0,i,point)
      sourceLandmarks_np[i,:]=point
    cloud = geometry.PointCloud()
    cloud.points = utility.Vector3dVector(sourceLandmarks_np)
    cloud.scale(scaling, center = (0,0,0))
    fiducialVTK = self.convertPointsToVTK (cloud.points)
    return fiducialVTK, sourceLandmarkNode

  def propagateLandmarkTypes(self,sourceNode, targetNode):
     for i in range(sourceNode.GetNumberOfControlPoints()):
       pointDescription = sourceNode.GetNthControlPointDescription(i)
       targetNode.SetNthControlPointDescription(i,pointDescription)
       pointLabel = sourceNode.GetNthFiducialLabel(i)
       targetNode.SetNthFiducialLabel(i, pointLabel)

  def distanceMatrix(self, a):
    """
    Computes the euclidean distance matrix for n points in a 3D space
    Returns a nXn matrix
     """
    id,jd=a.shape
    fnx = lambda q : q - np.reshape(q, (id, 1))
    dx=fnx(a[:,0])
    dy=fnx(a[:,1])
    dz=fnx(a[:,2])
    return (dx**2.0+dy**2.0+dz**2.0)**0.5

  def preprocess_point_cloud(self, pcd, voxel_size, radius_normal_factor, radius_feature_factor):
    from open3d import geometry
    if slicer.app.majorVersion*100+slicer.app.minorVersion < 412:
      from open3d import registration
    else:
      from open3d import pipelines
      registration = pipelines.registration
    print(":: Downsample with a voxel size %.3f." % voxel_size)
    pcd_down = pcd.voxel_down_sample(voxel_size)
    radius_normal = voxel_size * radius_normal_factor
    print(":: Estimate normal with search radius %.3f." % radius_normal)
    pcd_down.estimate_normals(
        geometry.KDTreeSearchParamHybrid(radius=radius_normal, max_nn=30))
    radius_feature = voxel_size * radius_feature_factor
    print(":: Compute FPFH feature with search radius %.3f." % radius_feature)
    pcd_fpfh = registration.compute_fpfh_feature(
        pcd_down,
        geometry.KDTreeSearchParamHybrid(radius=radius_feature, max_nn=100))
    return pcd_down, pcd_fpfh



  def execute_global_registration(self, source_down, target_down, source_fpfh,
                                target_fpfh, voxel_size, distance_threshold_factor, maxIter, maxValidation, skipScaling):
    from open3d import registration
    distance_threshold = voxel_size * distance_threshold_factor
    print(":: RANSAC registration on downsampled point clouds.")
    print("   Since the downsampling voxel size is %.3f," % voxel_size)
    print("   we use a liberal distance threshold %.3f." % distance_threshold)
    fitness = 0
    count = 0
    maxAttempts = 30
    while fitness < 0.99 and count < maxAttempts:
      result = registration.registration_ransac_based_on_feature_matching(
          source_down, target_down, source_fpfh, target_fpfh, True, distance_threshold,
          registration.TransformationEstimationPointToPoint(skipScaling == 0), 3, [
              registration.CorrespondenceCheckerBasedOnEdgeLength(0.9),
              registration.CorrespondenceCheckerBasedOnDistance(
                  distance_threshold)
          ], registration.RANSACConvergenceCriteria(maxIter, maxValidation))
      fitness = result.fitness
      count += 1
    return result

  def execute_global_registration_2(self, source_down, target_down, source_fpfh,
                                target_fpfh, voxel_size, distance_threshold_factor, maxIter, confidence, skipScaling):
    from open3d import pipelines
    registration = pipelines.registration
    distance_threshold = voxel_size * distance_threshold_factor
    print(":: RANSAC registration on downsampled point clouds.")
    print("   Since the downsampling voxel size is %.3f," % voxel_size)
    print("   we use a liberal distance threshold %.3f." % distance_threshold)
    fitness = 0
    count = 0
    maxAttempts = 30
    while fitness < 0.99 and count < maxAttempts:
      result = registration.registration_ransac_based_on_feature_matching(
          source_down, target_down, source_fpfh, target_fpfh, True, distance_threshold,
          registration.TransformationEstimationPointToPoint(skipScaling == 0), 3, [
              registration.CorrespondenceCheckerBasedOnEdgeLength(0.9),
              registration.CorrespondenceCheckerBasedOnDistance(
                  distance_threshold)
          ], registration.RANSACConvergenceCriteria(maxIter, confidence))
      fitness = result.fitness
      count += 1 
    return result

  def refine_registration(self, source, target, source_fpfh, target_fpfh, voxel_size, result_ransac, ICPThreshold_factor):
    if slicer.app.majorVersion*100+slicer.app.minorVersion < 412:
      from open3d import registration
    else:
      from open3d import pipelines
      registration = pipelines.registration
    distance_threshold = voxel_size * ICPThreshold_factor
    print(":: Point-to-plane ICP registration is applied on original point")
    print("   clouds to refine the alignment. This time we use a strict")
    print("   distance threshold %.3f." % distance_threshold)
    result = registration.registration_icp(
        source, target, distance_threshold, result_ransac.transformation,
        registration.TransformationEstimationPointToPlane())
    return result



  def cpd_registration(self, targetArray, sourceArray, CPDIterations, CPDTolerence, alpha_parameter, beta_parameter):
    from cpdalp import DeformableRegistration
    output = DeformableRegistration(**{'X': targetArray, 'Y': sourceArray,'max_iterations': CPDIterations, 'tolerance': CPDTolerence, 'low_rank':True}, alpha = alpha_parameter, beta  = beta_parameter)
    return output

  def getFiducialPoints(self,fiducialNode):
    points = vtk.vtkPoints()
    point=[0,0,0]
    for i in range(fiducialNode.GetNumberOfFiducials()):
      fiducialNode.GetNthFiducialPosition(i,point)
      points.InsertNextPoint(point)

    return points

  def runPointProjection(self, template, model, templateLandmarks, maxProjectionFactor):
    maxProjection = (model.GetPolyData().GetLength()) * maxProjectionFactor
    print("Max projection: ", maxProjection)
    templatePoints = self.getFiducialPoints(templateLandmarks)

    # project landmarks from template to model
    projectedPoints = self.projectPointsPolydata(template.GetPolyData(), model.GetPolyData(), templatePoints, maxProjection)
    projectedLMNode= slicer.mrmlScene.AddNewNodeByClass('vtkMRMLMarkupsFiducialNode',"Refined Predicted Landmarks")
    for i in range(projectedPoints.GetNumberOfPoints()):
      point = projectedPoints.GetPoint(i)
      projectedLMNode.AddFiducialFromArray(point)
    return projectedLMNode

  def projectPointsPolydata(self, sourcePolydata, targetPolydata, originalPoints, rayLength):
    print("original points: ", originalPoints.GetNumberOfPoints())
    #set up polydata for projected points to return
    projectedPointData = vtk.vtkPolyData()
    projectedPoints = vtk.vtkPoints()
    projectedPointData.SetPoints(projectedPoints)

    #set up locater for intersection with normal vector rays
    obbTree = vtk.vtkOBBTree()
    obbTree.SetDataSet(targetPolydata)
    obbTree.BuildLocator()

    #set up point locator for finding surface normals and closest point
    pointLocator = vtk.vtkPointLocator()
    pointLocator.SetDataSet(sourcePolydata)
    pointLocator.BuildLocator()

    targetPointLocator = vtk.vtkPointLocator()
    targetPointLocator.SetDataSet(targetPolydata)
    targetPointLocator.BuildLocator()

    #get surface normal from each landmark point
    rayDirection=[0,0,0]
    normalArray = sourcePolydata.GetPointData().GetArray("Normals")
    if(not normalArray):
      print("no normal array, calculating....")
      normalFilter=vtk.vtkPolyDataNormals()
      normalFilter.ComputePointNormalsOn()
      normalFilter.SetInputData(sourcePolydata)
      normalFilter.Update()
      normalArray = normalFilter.GetOutput().GetPointData().GetArray("Normals")
      if(not normalArray):
        print("Error: no normal array")
        return projectedPointData
    for index in range(originalPoints.GetNumberOfPoints()):
      originalPoint= originalPoints.GetPoint(index)
      # get ray direction from closest normal
      closestPointId = pointLocator.FindClosestPoint(originalPoint)
      rayDirection = normalArray.GetTuple(closestPointId)
      rayEndPoint=[0,0,0]
      for dim in range(len(rayEndPoint)):
        rayEndPoint[dim] = originalPoint[dim] + rayDirection[dim]* rayLength
      intersectionIds=vtk.vtkIdList()
      intersectionPoints=vtk.vtkPoints()
      obbTree.IntersectWithLine(originalPoint,rayEndPoint,intersectionPoints,intersectionIds)
      #if there are intersections, update the point to most external one.
      if intersectionPoints.GetNumberOfPoints() > 0:
        exteriorPoint = intersectionPoints.GetPoint(intersectionPoints.GetNumberOfPoints()-1)
        projectedPoints.InsertNextPoint(exteriorPoint)
      #if there are no intersections, reverse the normal vector
      else:
        for dim in range(len(rayEndPoint)):
          rayEndPoint[dim] = originalPoint[dim] + rayDirection[dim]* -rayLength
        obbTree.IntersectWithLine(originalPoint,rayEndPoint,intersectionPoints,intersectionIds)
        if intersectionPoints.GetNumberOfPoints()>0:
          exteriorPoint = intersectionPoints.GetPoint(0)
          projectedPoints.InsertNextPoint(exteriorPoint)
        #if none in reverse direction, use closest mesh point
        else:
          closestPointId = targetPointLocator.FindClosestPoint(originalPoint)
          rayOrigin = targetPolydata.GetPoint(closestPointId)
          projectedPoints.InsertNextPoint(rayOrigin)
    return projectedPointData

  def takeScreenshot(self,name,description,type=-1):
    # show the message even if not taking a screen shot
    slicer.util.delayDisplay('Take screenshot: '+description+'.\nResult is available in the Annotations module.', 3000)

    lm = slicer.app.layoutManager()
    # switch on the type to get the requested window
    widget = 0
    if type == slicer.qMRMLScreenShotDialog.FullLayout:
      # full layout
      widget = lm.viewport()
    elif type == slicer.qMRMLScreenShotDialog.ThreeD:
      # just the 3D window
      widget = lm.threeDWidget(0).threeDView()
    elif type == slicer.qMRMLScreenShotDialog.Red:
      # red slice window
      widget = lm.sliceWidget("Red")
    elif type == slicer.qMRMLScreenShotDialog.Yellow:
      # yellow slice window
      widget = lm.sliceWidget("Yellow")
    elif type == slicer.qMRMLScreenShotDialog.Green:
      # green slice window
      widget = lm.sliceWidget("Green")
    else:
      # default to using the full window
      widget = slicer.util.mainWindow()
      # reset the type so that the node is set correctly
      type = slicer.qMRMLScreenShotDialog.FullLayout

    # grab and convert to vtk image data
    qimage = ctk.ctkWidgetsUtils.grabWidget(widget)
    imageData = vtk.vtkImageData()
    slicer.qMRMLUtils().qImageToVtkImageData(qimage,imageData)

    annotationLogic = slicer.modules.annotations.logic()
    annotationLogic.CreateSnapShot(name, description, type, 1, imageData)

  def process(self, inputVolume, outputVolume, imageThreshold, invert=False, showResult=True):
    """
    Run the processing algorithm.
    Can be used without GUI widget.
    :param inputVolume: volume to be thresholded
    :param outputVolume: thresholding result
    :param imageThreshold: values above/below this threshold will be set to 0
    :param invert: if True then values above the threshold will be set to 0, otherwise values below are set to 0
    :param showResult: show output volume in slice viewers
    """

    if not inputVolume or not outputVolume:
      raise ValueError("Input or output volume is invalid")

    import time
    startTime = time.time()
    logging.info('Processing started')

    # Compute the thresholded output volume using the "Threshold Scalar Volume" CLI module
    cliParams = {
      'InputVolume': inputVolume.GetID(),
      'OutputVolume': outputVolume.GetID(),
      'ThresholdValue' : imageThreshold,
      'ThresholdType' : 'Above' if invert else 'Below'
      }
    cliNode = slicer.cli.run(slicer.modules.thresholdscalarvolume, None, cliParams, wait_for_completion=True, update_display=showResult)
    # We don't need the CLI module node anymore, remove it to not clutter the scene with it
    slicer.mrmlScene.RemoveNode(cliNode)

    stopTime = time.time()
    logging.info(f'Processing completed in {stopTime-startTime:.2f} seconds')


class ALPACATest(ScriptedLoadableModuleTest):
  """
    This is the test case for your scripted module.
    Uses ScriptedLoadableModuleTest base class, available at:
    https://github.com/Slicer/Slicer/blob/master/Base/Python/slicer/ScriptedLoadableModule.py
    """

  def setUp(self):
    """ Do whatever is needed to reset the state - typically a scene clear will be enough.
      """
    slicer.mrmlScene.Clear(0)

  def runTest(self):
    """Run as few or as many tests as needed here.
      """
    self.setUp()
    self.test_ALPACA1()

  def test_ALPACA1(self):
    """ Ideally you should have several levels of tests.  At the lowest level
    tests should exercise the functionality of the logic with different inputs
    (both valid and invalid).  At higher levels your tests should emulate the
    way the user would interact with your code and confirm that it still works
    the way you intended.
    One of the most important features of the tests is that it should alert other
    developers when their changes will have an impact on the behavior of your
    module.  For example, if a developer removes a feature that you depend on,
    your test should break so they know that the feature is needed.
    """

    self.delayDisplay("Starting the test")

    # Get/create input data

    import SampleData
    registerSampleData()
    inputVolume = SampleData.downloadSample('TemplateKey1')
    self.delayDisplay('Loaded test data set')

    inputScalarRange = inputVolume.GetImageData().GetScalarRange()
    self.assertEqual(inputScalarRange[0], 0)
    self.assertEqual(inputScalarRange[1], 695)

    outputVolume = slicer.mrmlScene.AddNewNodeByClass("vtkMRMLScalarVolumeNode")
    threshold = 100

    # Test the module logic

    logic = ALPACALogic()

    # Test algorithm with non-inverted threshold
    logic.process(inputVolume, outputVolume, threshold, True)
    outputScalarRange = outputVolume.GetImageData().GetScalarRange()
    self.assertEqual(outputScalarRange[0], inputScalarRange[0])
    self.assertEqual(outputScalarRange[1], threshold)

    # Test algorithm with inverted threshold
    logic.process(inputVolume, outputVolume, threshold, False)
    outputScalarRange = outputVolume.GetImageData().GetScalarRange()
    self.assertEqual(outputScalarRange[0], inputScalarRange[0])
    self.assertEqual(outputScalarRange[1], inputScalarRange[1])

    self.delayDisplay('Test passed')<|MERGE_RESOLUTION|>--- conflicted
+++ resolved
@@ -1038,29 +1038,16 @@
 
   def estimateTransform(self, sourcePoints, targetPoints, sourceFeatures, targetFeatures, voxelSize, skipScaling, parameters):
     if slicer.app.majorVersion*100+slicer.app.minorVersion < 412:
-<<<<<<< HEAD
-      ransac = self.execute_global_registration(sourcePoints, targetPoints, sourceFeatures, targetFeatures, voxelSize * 2.5,
-        parameters["distanceThreshold"], parameters["maxRANSAC"], parameters["maxRANSACValidation"], skipScaling)
-    else:
-      ransac = self.execute_global_registration_2(sourcePoints, targetPoints, sourceFeatures, targetFeatures, voxelSize * 2.5,
-=======
       ransac = self.execute_global_registration(sourcePoints, targetPoints, sourceFeatures, targetFeatures, voxelSize, 
         parameters["distanceThreshold"], parameters["maxRANSAC"], parameters["maxRANSACValidation"], skipScaling)
     else:
       ransac = self.execute_global_registration_2(sourcePoints, targetPoints, sourceFeatures, targetFeatures, voxelSize, 
->>>>>>> f02512dc
         parameters["distanceThreshold"], parameters["maxRANSAC"], parameters["RANSACConfidence"], skipScaling)
 
     # Refine the initial registration using an Iterative Closest Point (ICP) registration
-<<<<<<< HEAD
-    icp = self.refine_registration(sourcePoints, targetPoints, sourceFeatures, targetFeatures, voxelSize * 2.5, ransac, parameters["ICPDistanceThreshold"])
-    return icp.transformation
-
-=======
     icp = self.refine_registration(sourcePoints, targetPoints, sourceFeatures, targetFeatures, voxelSize, ransac, parameters["ICPDistanceThreshold"]) 
     return icp.transformation                                     
   
->>>>>>> f02512dc
   def runSubsample(self, sourcePath, targetPath, skipScaling, parameters):
     from open3d import io
     print(":: Loading point clouds and downsampling")
